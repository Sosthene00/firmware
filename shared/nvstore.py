# (c) Copyright 2018 by Coinkite Inc. This file is part of Coldcard <coldcardwallet.com>
# and is covered by GPLv3 license found in COPYING.
#
# nvstore.py - manage a few key values that aren't super secrets
#
# Goals:
# - handle multiple wallets in same memory that don't know each other
# - some deniability
# - recover from empty/blank/failed chips w/o user action
#
# Result:
# - up to 4k of values supported (after json encoding)
# - encrypted and stored in SPI flash, in last 128k area
# - AES encryption key is derived from actual wallet secret
# - if logged out, then use fixed key instead (ie. it's public)
# - to support multiple wallets and plausible deniablity, we 
#   will preserve any noise already there, and only replace our own stuff
# - you cannot move data between slots because AES-CTR with CTR seed based on slot #
# - SHA check on decrypted data
#
import os, ujson, tcc, ustruct, ckcc, gc
from uasyncio import sleep_ms
from uio import BytesIO
from sffile import SFFile

# Setting values:
#   xfp = master xpub's fingerprint (32 bit unsigned)
#   xpub = master xpub in base58
#   chain = 3-letter codename for chain we are working on (BTC)
#   words = (bool) BIP39 seed words exist (else XPRV or master secret based)
#   b39skip = (bool) skip discussion about use of BIP39 passphrase
#   idle_to = idle timeout period (seconds)
#   _age = internal verison number for data (see below)
#   _skip_pin = hard code a PIN value (dangerous, only for debug)
#   terms_ok = customer has signed-off on the terms of sale
#   tested = selftest has been completed successfully
#   multisig = list of defined multisig wallets (complex)
#   pms = trust/import/distrust xpubs found in PSBT files
#   axi = index of last selected address in explorer
<<<<<<< HEAD
#   nick = optional nickname for this coldcard (personalization)
=======
#   lgto = (minutes) how long to wait for Login Countdown feature
>>>>>>> 4ab11cea


# where in SPI Flash we work (last 128k)
SLOTS = range((1024-128)*1024, 1024*1024, 4096)

# Altho seems bad to statically alloc this big block, it solves
# concerns with heap fragmentation, and saving settings is clearly
# core to our mission!
# 4k, but last 32 bytes are a SHA (itself encrypted)
from sram2 import nvstore_buf
_tmp = nvstore_buf

class SettingsObject:

    def __init__(self, loop=None):
        self.loop = loop
        self.is_dirty = 0
        self.my_pos = 0

        self.nvram_key = b'\0'*32
        self.current = self.default_values()
        self.overrides = {}     # volatile overide values

        self.load()

    def get_aes(self, mode,  pos):
        # Build AES key for en/decrypt of specific block.
        # Include the slot number as part of the initial counter (CTR)
        return tcc.AES(tcc.AES.CTR | mode, self.nvram_key, ustruct.pack('<4I', 4, 3, 2, pos))

    def set_key(self, new_secret=None):
        # System settings (not secrets) are stored in SPI Flash, encrypted with this
        # key that is derived from main wallet secret. Call this method when the secret
        # is first loaded, or changes for some reason.
        from main import pa
        from stash import blank_object

        key = None
        mine = False

        if not new_secret:
            if not pa.is_successful() or pa.is_secret_blank():
                # simple fixed key allows us to store a few things when logged out
                key = b'\0'*32
            else:
                # read secret and use it.
                new_secret = pa.fetch()
                mine = True

        if new_secret:
            # hash up the secret... without decoding it or similar
            assert len(new_secret) >= 32
            
            s = tcc.sha256(new_secret)

            for round in range(5):
                s.update('pad')
            
                s = tcc.sha256(s.digest())

            key = s.digest()

            if mine:
                blank_object(new_secret)

        # for restore from backup case, or when changing (created) the seed
        self.nvram_key = key

    def load(self):
        # Search all slots for any we can read, decrypt that,
        # and pick the newest one (in unlikely case of dups)
        from main import sf

        # reset
        self.current.clear()
        self.overrides.clear()
        self.my_pos = 0
        self.is_dirty = 0

        # 4k, but last 32 bytes are a SHA (itself encrypted)
        global _tmp

        buf = bytearray(4)
        empty = 0
        for pos in SLOTS:
            gc.collect()

            sf.read(pos, buf)
            if buf[0] == buf[1] == buf[2] == buf[3] == 0xff:
                # erased (probably)
                empty += 1
                continue

            # check if first 2 bytes makes sense for JSON
            aes = self.get_aes(tcc.AES.Encrypt, pos)
            chk = aes.update(b'{"')

            if chk != buf[0:2]:
                # doesn't look like JSON meant for me
                continue

            # probably good, read it
            aes = self.get_aes(tcc.AES.Encrypt, pos)

            chk = tcc.sha256()
            expect = None

            with SFFile(pos, length=4096, pre_erased=True) as fd:
                for i in range(4096/32):        
                    b = aes.update(fd.read(32))
                    if i != 127:
                        _tmp[i*32:(i*32)+32] = b
                        chk.update(b)
                    else:
                        expect = b

            try:
                # verify checksum in last 32 bytes
                assert expect == chk.digest()

                # loads() can't work from a byte array, and converting to 
                # bytes here would copy it; better to use file emulation.
                d = ujson.load(BytesIO(_tmp))
            except:
                # One in 65k or so chance to come here w/ garbage decoded, so
                # not an error.
                continue

            got_age = d.get('_age', 0)
            if got_age > self.current.get('_age', -1):
                # likely winner
                self.current = d
                self.my_pos = pos
                #print("NV: data @ %d w/ age=%d" % (pos, got_age))
            else:
                # stale data seen; clean it up.
                assert self.current['_age'] > 0
                print("NV: cleanup @ %d" % pos)
                sf.sector_erase(pos)
                sf.wait_done()

        # 4k is a large object, sigh, for us right now. cleanup
        gc.collect()

        # done, if we found something
        if self.my_pos:
            return 

        # nothing found.
        self.my_pos = 0
        self.current = self.default_values()

        if empty == len(SLOTS):
            # Whole thing is blank. Bad for plausible deniability. Write 3 slots
            # with garbage. They will be wasted space until it fills.
            blks = list(SLOTS)
            tcc.random.shuffle(blks)

            for pos in blks[0:3]:
                for i in range(0, 4096, 256):
                    h = tcc.random.bytes(256)
                    sf.wait_done()
                    sf.write(pos+i, h)

    def get(self, kn, default=None):
        if kn in self.overrides:
            return self.overrides.get(kn)
        else:
            return self.current.get(kn, default)

    def changed(self):
        self.is_dirty += 1
        if self.is_dirty < 2 and self.loop:
            self.loop.call_later_ms(250, self.write_out())

    def put(self, kn, v):
        self.current[kn] = v
        self.changed()

    def put_volatile(self, kn, v):
        self.overrides[kn] = v

    set = put

    def clear(self):
        # could be just:
        #       self.current = {}
        # but accomidating the simulator here
        rk = [k for k in self.current if k[0] != '_']
        for k in rk:
            del self.current[k]
            
        self.overrides.clear()
        self.changed()
        
    async def write_out(self):
        # delayed write handler
        if not self.is_dirty:
            # someone beat me to it
            return

        # Was sometimes running low on memory in this area: recover
        try:
            gc.collect()
            self.save()
            #print("settings committed")
        except MemoryError:
            print("write_out retry")
            self.loop.call_later_ms(250, self.write_out())

    def find_spot(self, not_here=0):
        # search for a blank sector to use 
        # - check randomly and pick first blank one (wear leveling, deniability)
        # - we will write and then erase old slot
        # - if "full", blow away a random one
        from main import sf

        options = [s for s in SLOTS if s != not_here]
        tcc.random.shuffle(options)

        buf = bytearray(16)
        for pos in options:
            sf.read(pos, buf)
            if set(buf) == {0xff}:
                # blank
                return sf, pos

        # No where to write! (probably a bug because we have lots of slots)
        # ... so pick a random slot and kill what it had
        #print("ERROR: nvram full?")

        victem = options[0]
        sf.sector_erase(victem)
        sf.wait_done()

        return sf, victem

    def save(self):
        # render as JSON, encrypt and write it.

        self.current['_age'] = self.current.get('_age', 1) + 1

        sf, pos = self.find_spot(self.my_pos)

        aes = self.get_aes(tcc.AES.Encrypt, pos)

        with SFFile(pos, max_size=4096, pre_erased=True) as fd:
            chk = tcc.sha256()

            # first the json data
            d = ujson.dumps(self.current)

            # pad w/ zeros
            pad_len = (4096-32) - len(d)
            assert pad_len >= 0, 'too big'

            fd.write(aes.update(d))
            chk.update(d)
            del d

            while pad_len > 0:
                here = min(32, pad_len)

                pad = bytes(here)
                fd.write(aes.update(pad))
                chk.update(pad)

                pad_len -= here
        
            fd.write(aes.update(chk.digest()))
            assert fd.tell() == 4096

        # erase old copy of data
        if self.my_pos and self.my_pos != pos:
            sf.wait_done()
            sf.sector_erase(self.my_pos)
            sf.wait_done()

        self.my_pos = pos
        self.is_dirty = 0
        #print("NV: wrote @ %d" % pos)

    def merge(self, prev):
        # take a dict of previous values and merge them into what we have
        self.current.update(prev)

    def blank(self):
        # erase current copy of values in nvram; older ones may exist still
        # - use when clearing the seed value
        from main import sf

        if self.my_pos:
            sf.wait_done()
            sf.sector_erase(self.my_pos)
            self.my_pos = 0

        # act blank too, just in case.
        self.current.clear()
        self.overrides.clear()
        self.is_dirty = 0

    @staticmethod
    def default_values():
        # Please try to avoid defaults here... It's better to put into code
        # where value is used, and treat undefined as the default state.
        return dict(_age=0)

# EOF<|MERGE_RESOLUTION|>--- conflicted
+++ resolved
@@ -37,11 +37,8 @@
 #   multisig = list of defined multisig wallets (complex)
 #   pms = trust/import/distrust xpubs found in PSBT files
 #   axi = index of last selected address in explorer
-<<<<<<< HEAD
 #   nick = optional nickname for this coldcard (personalization)
-=======
 #   lgto = (minutes) how long to wait for Login Countdown feature
->>>>>>> 4ab11cea
 
 
 # where in SPI Flash we work (last 128k)
