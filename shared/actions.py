# (c) Copyright 2018 by Coinkite Inc. This file is covered by license found in COPYING-CC.
#
# actions.py
#
# Every function here is called directly by a menu item. They should all be async.
#
import ckcc, pyb, version
from ux import ux_show_story, the_ux, ux_confirm, ux_dramatic_pause, ux_poll_once, ux_aborted
from ux import ux_enter_number
from utils import imported, pretty_short_delay, problem_file_line
import uasyncio
from uasyncio import sleep_ms
from files import CardSlot, CardMissingError
from utils import xfp2str
from glob import settings
from pincodes import pa
from menu import start_chooser

CLEAR_PIN = '999999-999999'

async def start_selftest(*args):

    if len(args) and not version.is_factory_mode:
        # called from inside menu, not directly
        # - mk4 doesn't damage settings, only earlier marks
        if not await ux_confirm('''Selftest may destroy settings on other profiles (not seeds). Requires MicroSD card and might have other consequences. Recommended only for factory.'''):
            return await ux_aborted()

    with imported('selftest') as st:
        await st.start_selftest()

    settings.save()


async def needs_microsd():
    # Standard msg shown if no SD card detected when we need one.
    return await ux_show_story("Please insert a MicroSD card before attempting this operation.")

async def needs_primary():
    # Standard msg shown if action can't be done w/o main PIN
    await ux_show_story("Only the holder of the main PIN (not the secondary) can perform this function. Please start over with the main PIN.")

async def show_bag_number(*a):
    import callgate
    bn = callgate.get_bag_number() or 'UNBAGGED!'

    await ux_show_story('''\
Your new Coldcard should have arrived SEALED in a bag with the above number. Please take a moment to confirm the number and look for any signs of tampering.
\n
Take pictures and contact support@coinkite if you have concerns.''', title=bn)

async def accept_terms(*a):
    # do nothing if they have accepted the terms once (ever), otherwise
    # force them to read message...

    if settings.get('terms_ok'):
        return 

    while 1:
        ch = await ux_show_story("""\
By using this product, you are accepting our Terms of Sale and Use.

Read the full document at:

https://
  coldcardwallet
  .com/legal

Press OK to accept terms and continue.""", escape='7')

        if ch == 'y':
            break

    await show_bag_number()

    # Note fact they accepted the terms. Annoying to do more than once.
    settings.set('terms_ok', 1)
    settings.save()

async def view_ident(*a):
    # show the XPUB, and other ident on screen
    import callgate, stash

    tpl = '''\
Master Key Fingerprint:

  {xfp}

USB Serial Number:

  {serial}

Extended Master Key:

{xpub}
'''
    my_xfp = settings.get('xfp', 0)
    xpub = settings.get('xpub', None)
    msg = tpl.format(xpub=(xpub or '(none yet)'),
                            xfp=xfp2str(my_xfp),
                            serial=version.serial_number())

    if pa.is_secondary:
        msg += '\n(Secondary wallet)\n'

    if stash.bip39_passphrase:
        msg += '\nBIP-39 passphrase is in effect.\n'

    bn = callgate.get_bag_number()
    if bn:
        msg += '\nShipping Bag:\n  %s\n' % bn

    if not version.has_fatram:
        # can't support on mk2
        xpub = None
    if xpub:
        msg += '\nPress 3 to show QR code for xpub.'

    ch = await ux_show_story(msg, escape=('3' if xpub else None))

    if ch == '3':
        # show the QR
        from ux import show_qr_code
        await show_qr_code(xpub, False)
    

async def show_settings_space(*a):

    await ux_show_story('Settings storage space in use:\n\n       %d%%' % int(settings.get_capacity() * 100))

async def maybe_dev_menu(*a):
    from version import is_devmode

    if not is_devmode:
        ok = await ux_confirm('Developer features could be used to weaken security or release key material.\n\nDo not proceed unless you know what you are doing and why.')

        if not ok:
            return None

    from flow import DevelopersMenu
    return DevelopersMenu

async def dev_enable_vcp(*a):
    # Enable USB serial port emulation, for devs.
    #
    from usb import is_vcp_active

    if is_vcp_active():
        await ux_show_story("""The USB virtual serial port is already enabled.""")
        return

    was = pyb.usb_mode()
    pyb.usb_mode(None)
    if was and 'MSC' in was:
        pyb.usb_mode('VCP+MSC')
    else:
        pyb.usb_mode('VCP+HID')

    # allow REPL access
    ckcc.vcp_enabled(True)

    await ux_show_story("""\
The USB virtual serial port has now been enabled. Use a real computer to connect to it.""")

async def dev_enable_disk(*a):
    # Enable disk emulation, which allows them to change code.
    #
    cur = pyb.usb_mode()

    if cur and 'MSC' in cur:
        await ux_show_story("""The USB disk emulation is already enabled.""")
        return

    # serial port and disk (but no HID-based USB protocol)
    pyb.usb_mode(None)
    pyb.usb_mode('VCP+MSC')

    await ux_show_story("""\
The disk emulation has now been enabled. Your code can go into /lib. \
Keep tmp files and other junk out!""")


async def dev_enable_protocol(*a):
    # Turn off disk emulation. Keep VCP enabled, since they are still devs.
    cur = pyb.usb_mode()
    if cur and 'HID' in cur:
        await ux_show_story('Coldcard USB protocol is already enabled (HID mode)')
        return

    if settings.get('du', 0):
        await ux_show_story('USB disabled in settings.')
        return

    # might need to reset stuff?
    from usb import enable_usb

    # reset and re-enable
    pyb.usb_mode(None)
    enable_usb()

    # enable REPL
    ckcc.vcp_enabled(True)

    await ux_show_story('Back to normal USB mode.')

async def microsd_upgrade(*a):
    # Upgrade vis MicroSD card
    # - search for a particular file
    # - verify it lightly
    # - erase serial flash
    # - copy it over (slow)
    # - reboot into bootloader, which finishes install

    fn = await file_picker('Pick firmware image to use (.DFU)', suffix='.dfu', min_size=0x7800)

    if not fn: return

    failed = None

    with CardSlot() as card:
        with open(fn, 'rb') as fp:
            from version import has_psram
            if has_psram:
                from glob import PSRAM as SF
            else:
                from sflash import SF
            from glob import dis
            from files import dfu_parse
            from utils import check_firmware_hdr

            offset, size = dfu_parse(fp)

            # we also put a copy of special signed heaer at the end of the flash
            from sigheader import FW_HEADER_OFFSET, FW_HEADER_SIZE

            # read just the signature header
            hdr = bytearray(FW_HEADER_SIZE)
            fp.seek(offset + FW_HEADER_OFFSET)
            rv = fp.readinto(hdr)
            assert rv == FW_HEADER_SIZE

            # check header values
            failed = check_firmware_hdr(hdr, size)

            if not failed:
                # copy binary into serial flash / PSRAM
                fp.seek(offset)

                dis.fullscreen("Loading...")

                if not has_psram:
                    buf = bytearray(256)
                    pos = 0
                    while pos < size:
                        dis.progress_bar_show(pos/size)

                        here = fp.readinto(buf)
                        if not here: break

                        if pos % 4096 == 0:
                            # erase here
                            SF.sector_erase(pos)
                            while SF.is_busy():
                                await sleep_ms(10)

                        SF.write(pos, buf)

                        # full page write: 0.6 to 3ms
                        while SF.is_busy():
                            await sleep_ms(1)

                        pos += here
                else:
                    # just read it to where we want it
                    dest = PSRAM.write(0, size)
                    fp.readinto(dest)

    if failed:
        await ux_show_story(failed, title='Sorry!')
        return

    # continue process...
    from auth import FirmwareUpgradeRequest
    m = FirmwareUpgradeRequest(hdr, size)
    the_ux.push(m)

async def start_dfu(*a):
    from callgate import enter_dfu
    enter_dfu(0)
    # NOT REACHED

async def reset_self(*a):
    import machine
    machine.soft_reset()
    # NOT REACHED

async def initial_pin_setup(*a):
    # First time they select a PIN of any type.
    from login import LoginUX
    lll = LoginUX()
    title = 'Choose PIN'

    ch = await ux_show_story('''\
Pick the main wallet's PIN code now. Be more clever, but an example:

123-4567

It has two parts: prefix (123-) and suffix (-4567). \
Each part must be between 2 to 6 digits long. Total length \
can be as long as 12 digits.

The prefix part determines the anti-phishing words you will \
see each time you login.

Your new PIN protects access to \
this Coldcard device and is not a factor in the wallet's \
seed words or private keys.

THERE IS ABSOLUTELY NO WAY TO RECOVER A FORGOTTEN PIN! Write it down.
''', title=title)
    if ch != 'y': return

    while 1:
        ch = await ux_show_story('''\
There is ABSOLUTELY NO WAY to 'reset the PIN' or 'factory reset' the Coldcard if you forget the PIN.

DO NOT FORGET THE PIN CODE.
 
Press 6 to prove you read to the end of this message.''', title='WARNING', escape='6')

        if ch == 'x': return
        if ch == '6': break

    # do the actual picking
    pin = await lll.get_new_pin(title)
    del lll

    if pin is None: return

    # A new pin is to be set!
    from glob import dis
    dis.fullscreen("Saving...")

    try:
        dis.busy_bar(True)
        assert pa.is_blank()

        pa.change(new_pin=pin)

        # check it? kinda, but also get object into normal "logged in" state
        pa.setup(pin)
        ok = pa.login()
        assert ok

        # must re-read settings after login, because they are encrypted
        # with a key derived from the main secret.
        settings.set_key()
        settings.load()
    except Exception as e:
        print("Exception: %s" % e)
    finally:
        dis.busy_bar(False)

    # Allow USB protocol, now that we are auth'ed
    from usb import enable_usb
    enable_usb()

    from menu import MenuSystem
    from flow import EmptyWallet
    return MenuSystem(EmptyWallet)

async def login_countdown(sec):
    # Show a countdown, which may need to
    # run for multiple **days**
    from glob import dis
    from display import FontSmall, FontLarge
    from utime import ticks_ms, ticks_diff

    # capture this before even drawing screen
    settings.set('delay_left', sec)
    settings.save()

    # pre-render fixed parts
    dis.clear()
    y = 0
    dis.text(None, y, 'Login countdown in', font=FontSmall); y += 14
    dis.text(None, y, 'effect. Must wait:', font=FontSmall); y += 14
    y += 5
    dis.save()

    st = ticks_ms()
    while sec > 0:
        dis.restore()
        dis.text(None, y, pretty_short_delay(sec), font=FontLarge)

        dis.show()
        dis.busy_bar(1)

        # this should be more accurate, errors are accumulating
        now = ticks_ms()
        dt = 1000 - ticks_diff(now, st)
        await sleep_ms(dt)
        st = ticks_ms()

        if sec % 30 == 0:
            settings.set('delay_left', sec)
            settings.save()

        sec -= 1

    dis.busy_bar(0)

    settings.remove_key('delay_left')
    settings.save()

async def block_until_login(rnd_keypad):
    #
    # Force user to enter a valid PIN.
    # - or accept a bogus one and return T
    # 
    from login import LoginUX
    from ux import AbortInteraction

    cd_pin = settings.get('cd_pin', None)
    kill_btn = settings.get('kbtn', None)

    rv = None       # might already be logged-in if _skip_pin used

    while not pa.is_successful():
        lll = LoginUX(rnd_keypad, kill_btn)

        try:
            rv = await lll.try_login(bypass_pin=cd_pin)
            if rv: break
        except AbortInteraction:
            # not allowed!
            pass

    return rv

async def show_nickname(nick):
    # Show a nickname for this coldcard (as a personalization)
    # - no keys here, just show it until they press anything
    from glob import dis
    from display import FontLarge, FontTiny, FontSmall
    from ux import ux_wait_keyup

    dis.clear()

    if dis.width(nick, FontLarge) <= dis.WIDTH:
        dis.text(None, 21, nick, font=FontLarge)
    else:
        dis.text(None, 27, nick, font=FontSmall)

    dis.show()

    await ux_wait_keyup()

async def pick_killkey(*a):
    # Setting: kill seed sometimes (requires mk4)
    if await ux_show_story('''\
If you press this key while the anti- phishing words are shown during login, \
your seed phrase will be immediately wiped.

Best if this does not match the first number of the second half of your PIN.''') != 'y':
        return

    from choosers import kill_key_chooser
    start_chooser(kill_key_chooser)

async def pick_scramble(*a):
    # Setting: scrambled keypad or normal
    if await ux_show_story("When entering PIN, randomize the order of the key numbers, "
            "so that cameras and shoulder-surfers are defeated.") != 'y':
        return

    from choosers import scramble_keypad_chooser
    start_chooser(scramble_keypad_chooser)

async def confirm_testnet_mode(*a):
    from choosers import chain_chooser
    from chains import current_chain

    if settings.get('chain') != 'XTN':
        if not await ux_confirm("Testnet must only be used by developers because \
correctly- crafted transactions signed on Testnet could be broadcast on Mainnet."):
            return

    start_chooser(chain_chooser)

async def pick_inputs_delete(*a):
    # Setting: delete input PSBT
    if await ux_show_story('''\
PSBT files (on SDCard) will be blanked & deleted after they are used. \
The signed transaction will be named <TXID>.txn, so the file name does not leak information.

MS-DOS tools should not be able to find the PSBT data (ie. undelete), but forensic tools \
which take apart the flash chips of the SDCard may still be able to find the \
data or filenames.''') != 'y':
        return

    from choosers import delete_inputs_chooser
    start_chooser(delete_inputs_chooser)

async def pick_nickname(*a):
    # from settings menu, enter a nickname
    from nvstore import SettingsObject

    # Value is not stored with normal settings, it's part of "prelogin" settings
    # which are encrypted with zero-key.
    s = SettingsObject()
    nick = s.get('nick', '')

    if not nick:
        ch = await ux_show_story('''\
You can give this Coldcard a nickname and it will be shown before login.''')
        if ch != 'y': return

    from seed import spinner_edit
    nn = await spinner_edit(nick, confirm_exit=False)

    nn = nn.strip() if nn else None
    s.set('nick', nn)
    s.save()
    del s


async def logout_now(*a):
    # wipe memory and lock up
    from utils import clean_shutdown
    clean_shutdown()

async def login_now(*a):
    # wipe memory and reboot
    from utils import clean_shutdown
    clean_shutdown(2)
    

async def virgin_help(*a):
    await ux_show_story("""\
8 = Down (do it!)
5 = Up
OK = Checkmark
X = Cancel/Back
0 = Go to top

More on our website:

 coldcardwallet
           .com
""")

async def start_seed_import(menu, label, item):
    import seed
    return seed.WordNestMenu(item.arg)

async def start_b39_pw(menu, label, item):
    if not settings.get('b39skip', False):
        ch = await ux_show_story('''\
You may add a passphrase to your BIP-39 seed words. \
This creates an entirely new wallet, for every possible passphrase.

By default, the Coldcard uses an empty string as the passphrase.

On the next menu, you can enter a passphrase by selecting \
individual letters, choosing from the word list (recommended), \
or by typing numbers.

Please write down the fingerprint of all your wallets, so you can \
confirm when you've got the right passphrase. (If you are writing down \
the passphrase as well, it's okay to put them together.) There is no way for \
the Coldcard to know if your password is correct, and if you have it wrong, \
you will be looking at an empty wallet.

Limitations: 100 characters max length, ASCII \
characters 32-126 (0x20-0x7e) only.

OK to start.
X to go back. Or press 2 to hide this message forever.
''', escape='2')
        if ch == '2':
            settings.set('b39skip', True)
        if ch == 'x':
            return

    import seed
    return seed.PassphraseMenu()

def pick_new_wallet(*a):
    import seed
    return seed.make_new_wallet()

async def convert_bip39_to_bip32(*a):
    import seed, stash

    if not await ux_confirm('''This operation computes the extended master private key using your BIP-39 seed words and passphrase, and then saves the resulting value (xprv) as the wallet secret.

The seed words themselves are erased forever, but effectively there is no other change. If a BIP-39 passphrase is currently in effect, its value is captured during this process and will be 'in effect' going forward, but the passphrase itself is erased and unrecoverable. The resulting wallet cannot be used with any other passphrase.

A reboot is part of this process. PIN code, and funds are not affected.
'''):
        return await ux_aborted()

    if not stash.bip39_passphrase:
        if not await ux_confirm('''You do not have a BIP-39 passphrase set right now, so this command does little except forget the seed words. It does not enhance security.'''):
            return

    await seed.remember_bip39_passphrase()

    settings.save()

    await login_now()

async def clear_seed(*a):
    # Erase the seed words, and private key from this wallet!
    # This is super dangerous for the customer's money.
    import seed

    if pa.has_duress_pin():
        await ux_show_story('''Please empty the duress wallet, and clear the duress PIN before clearing main seed.''')
        return

    if not await ux_confirm('''Wipe seed words and reset wallet. All funds will be lost. You better have a backup of the seed words.'''):
        return await ux_aborted()

    ch = await ux_show_story('''Are you REALLY sure though???\n\n\
This action will certainly cause you to lose all funds associated with this wallet, \
unless you have a backup of the seed words and know how to import them into a \
new wallet.\n\nPress 4 to prove you read to the end of this message and accept all \
consequences.''', escape='4')
    if ch != '4': 
        return await ux_aborted()

    seed.clear_seed()
    # NOT REACHED -- reset happens


def render_master_secrets(mode, raw, node):
    # Render list of words, or XPRV / master secret to text.
    import stash

    if mode == 'words':
        import bip39
        words = bip39.b2a_words(raw).split(' ')

        msg = 'Seed words (%d):\n' % len(words)
        msg += '\n'.join('%2d: %s' % (i+1, w) for i,w in enumerate(words))

        pw = stash.bip39_passphrase
        if pw:
            msg += '\n\nBIP-39 Passphrase:\n%s' % stash.bip39_passphrase
    elif mode == 'xprv':
        import chains
        msg = chains.current_chain().serialize_private(node)

    elif mode == 'master':
        from ubinascii import hexlify as b2a_hex

        msg = '%d bytes:\n\n' % len(raw)
        msg += str(b2a_hex(raw), 'ascii')
    else:
        raise ValueError(mode)

    return msg

async def view_seed_words(*a):
    import stash

    if not await ux_confirm('''The next screen will show the seed words (and if defined, your BIP-39 passphrase).\n\nAnyone with knowledge of those words can control all funds in this wallet.''' ):
        return

    with stash.SensitiveValues() as sv:
<<<<<<< HEAD
        if sv.deltamode:
            # give up and wipe self rather than show true seed values.
            import callgate
            callgate.fast_wipe()

        msg = render_master_secrets(sv.mode, sv.raw, sv.node)
=======
        qr_alnum = False

        if sv.mode == 'words':
            words = bip39.b2a_words(sv.raw).split(' ')
            qr = ' '.join(w[0:4] for w in words)
            qr_alnum = True

            msg = 'Seed words (%d):\n' % len(words)
            msg += '\n'.join('%2d: %s' % (i+1, w) for i,w in enumerate(words))

            pw = stash.bip39_passphrase
            if pw:
                msg += '\n\nBIP-39 Passphrase:\n%s' % stash.bip39_passphrase
        elif sv.mode == 'xprv':
            import chains
            msg = chains.current_chain().serialize_private(sv.node)
            qr = msg

        elif sv.mode == 'master':
            from ubinascii import hexlify as b2a_hex

            msg = '%d bytes:\n\n' % len(sv.raw)
            qr = str(b2a_hex(sv.raw), 'ascii')
            msg += qr
        else:
            raise ValueError(sv.mode)
>>>>>>> 78ef4503

        if version.has_fatram:
            msg += '\n\nPress 1 to view as QR Code.'

        while 1:
            ch = await ux_show_story(msg, sensitive=True, escape='1')
            if ch == '1':
                from ux import show_qr_code
                await show_qr_code(qr, qr_alnum)
                continue
            break

        stash.blank_object(qr)
        stash.blank_object(msg)

async def damage_myself():
    # called when it's time to disable ourselves due to various
    # features related to duress and so on
    # - mk2 cannot do this, mk4 will be able to do this instantly
    mode = settings.get('cd_mode', 0)
    #['Brick', 'Final PIN', 'Test Mode']

    if mode == 2:
        # test mode, do no damage
        return

    from glob import dis
    dis.fullscreen("Wait...")
    dis.busy_bar(True)

    if mode == 1:
        # leave single attempt; careful!
        # - always consume one attempt, regardless
        todo = max(1, pa.attempts_left - 1)
    else:
        # brick ourselves, by consuming all PIN attempts
        todo = pa.attempts_left

    # do a bunch of failed attempts
    pa.setup('hfsp', False)
    for i in range(todo):
        try:
            pa.login()
        except:
            # expecting EPIN_AUTH_FAIL
            pass

        # Try to keep UX responsive? But callgate stuff blocks everything,
        # so just go as fast as possible.

    dis.busy_bar(False)

async def version_migration():
    # Handle changes between upgrades, and allow downgrades when possible.
    # - long term we generally cannot delete code from here, because we
    #   never know when a user might skip a bunch of intermetiate versions

    # Data migration issue: 
    # - "login countdown" feature now stored elsewhere
    had_delay = settings.get('lgto', 0)
    if had_delay:
        from nvstore import SettingsObject
        settings.remove_key('lgto')
        s = SettingsObject()
        s.set('lgto', had_delay)
        s.save()
        del s

async def start_login_sequence():
    # Boot up login sequence here.
    #
    # - easy to brick units here, so catch and ignore errors where possible/appropriate
    #
    from ux import idle_logout
    from glob import dis
    import callgate

    try:
        # Block very obsolete versions.
        MIN_WATERMARK = b'!\x03)\x19\'"\x00\x00'    #  b2a_hex('2103291927220000')
        now = callgate.get_highwater()
        if now < MIN_WATERMARK:
            callgate.set_highwater(MIN_WATERMARK)
    except: pass

    if pa.is_blank():
        # Blank devices, with no PIN set all, can continue w/o login

        # Do green-light set immediately after firmware upgrade
        if version.is_fresh_version() and version.mk_num <=3:
            pa.greenlight_firmware()
            dis.show()

        goto_top_menu()
        return

    # Did they power down during a login countdown? If so continue it.
    existing_delay = settings.get('delay_left', 0)
    if existing_delay:
        await login_countdown(existing_delay)
    else:
        # maybe show a nickname before we do anything
        nickname = settings.get('nick', None)
        if nickname:
            try:
                await show_nickname(nickname)
            except: pass

    # Allow impatient devs and crazy people to skip the PIN
    guess = settings.get('_skip_pin', None)
    if guess is not None:
        try:
            dis.fullscreen("(Skip PIN)")
            pa.setup(guess)
            pa.login()
        except: pass

    # if that didn't work, or no skip defined, force
    # them to login successfully.

    # do they want a randomized (shuffled) keypad?
    rnd_keypad = settings.get('rngk', 0)

    # always get a PIN and login first
    cd_login = await block_until_login(rnd_keypad)

    # Do we need to delay? (real or otherwise)
    if cd_login:
        await damage_myself()
        delay = settings.get('cd_lgto', 60)
    else:
        # They do know the right PIN, do a delay tho, because they wanted that
        if not existing_delay:
            delay = settings.get('lgto', 0)
        else:
            # except assume the continued power-up delay was enough to
            # continue without more delay
            delay = 0

    if delay:
        pa.reset()

        await login_countdown(delay*60)

        # second PIN challenge; but only if first one was actually legit
        if not cd_login:
            cd_login = await block_until_login(rnd_keypad)

            # If they did correct pin, waited for delay, and the do countdown-pin,
            # skip any additional delay and just do the damage now.
            if cd_login:
                await damage_myself()

        if cd_login:
            # crash
            dis.fullscreen("ERROR")
            callgate.show_logout(1)


    # Successful login...

    # Must re-read settings after login
    dis.fullscreen("Startup...")
    settings.set_key()
    settings.load(dis)

    # handle upgrades/downgrade issues
    try:
        await version_migration()
    except:
        pass

    # implement idle timeout now that we are logged-in
    from imptask import IMPT
    IMPT.start_task('idle', idle_logout()) 

    # Do green-light set immediately after firmware upgrade
    if not pa.is_secondary:
        if version.is_fresh_version() and version.mk_num <=3:
            pa.greenlight_firmware()
            dis.show()

    # Populate xfp/xpub values, if missing.
    # - can happen for first-time login of duress wallet
    # - may indicate lost settings, which we can easily recover from
    # - these values are important to USB protocol
    if not (settings.get('xfp', 0) and settings.get('xpub', 0)) and not pa.is_secret_blank():
        try:
            import stash

            # Recalculate xfp/xpub values (depends both on secret and chain)
            with stash.SensitiveValues() as sv:
                sv.capture_xpub()
        except Exception as exc:
            # just in case, keep going; we're not useless and this
            # is early in boot process
            print("XFP save failed: %s" % exc)

    # If HSM policy file is available, offer to start that,
    # **before** the USB is even enabled.
    if version.has_fatram:
        try:
            import hsm, hsm_ux

            if hsm.hsm_policy_available():
                ar = await hsm_ux.start_hsm_approval(usb_mode=False, startup_mode=True)
                if ar:
                    await ar.interact()
        except: pass

    # Allow USB protocol, now that we are auth'ed
    if not settings.get('du', 0):
        from usb import enable_usb
        enable_usb()
        
def goto_top_menu():
    # Start/restart menu system
    from menu import MenuSystem
    from flow import VirginSystem, NormalSystem, EmptyWallet, FactoryMenu
    from glob import hsm_active

    if hsm_active:
        from hsm_ux import hsm_ux_obj
        m = hsm_ux_obj
    elif version.is_factory_mode:
        m = MenuSystem(FactoryMenu)
    elif pa.is_blank():
        # let them play a little before picking a PIN first time
        m = MenuSystem(VirginSystem, should_cont=lambda: pa.is_blank())
    else:
        assert pa.is_successful(), "nonblank but wrong pin"

        m = MenuSystem(EmptyWallet if pa.is_secret_blank() else NormalSystem)

    the_ux.reset(m)

    return m

SENSITIVE_NOT_SECRET = '''

The file created is sensitive--in terms of privacy--but should not \
compromise your funds directly.'''

PICK_ACCOUNT = '''\n\nPress 1 to enter a non-zero account number.'''


async def dump_summary(*A):
    # save addresses, and some other public details into a file
    if not await ux_confirm('''\
Saves a text file to MicroSD with a summary of the *public* details \
of your wallet. For example, this gives the XPUB (extended public key) \
that you will need to import other wallet software to track balance.''' + SENSITIVE_NOT_SECRET):
        return

    # pick a semi-random file name, save it.
    import export
    await export.make_summary_file()

def electrum_export_story(background=False):
    # saves memory being in a function
    return ('''\
This saves a skeleton Electrum wallet file onto the MicroSD card. \
You can then open that file in Electrum without ever connecting this Coldcard to a computer.\n
''' 
        + (background or 'Choose an address type for the wallet on the next screen.'+PICK_ACCOUNT)
        + SENSITIVE_NOT_SECRET)

async def electrum_skeleton(*a):
    # save xpub, and some other public details into a file: NOT MULTISIG

    ch = await ux_show_story(electrum_export_story(), escape='1')

    account_num = 0
    if ch == '1':
        account_num = await ux_enter_number('Account Number:', 9999)
    elif ch != 'y':
        return

    # pick segwit or classic derivation+such
    from public_constants import AF_CLASSIC, AF_P2WPKH, AF_P2WPKH_P2SH
    from menu import MenuSystem, MenuItem

    # Ordering and terminology from similar screen in Electrum. I prefer
    # 'classic' instead of 'legacy' personallly.
    rv = []

    rv.append(MenuItem("Legacy (P2PKH)", f=electrum_skeleton_step2, arg=(AF_CLASSIC, account_num)))
    rv.append(MenuItem("P2SH-Segwit", f=electrum_skeleton_step2, arg=(AF_P2WPKH_P2SH, account_num)))
    rv.append(MenuItem("Native Segwit", f=electrum_skeleton_step2, arg=(AF_P2WPKH, account_num)))

    return MenuSystem(rv)

async def bitcoin_core_skeleton(*A):
    # save output descriptors into a file
    # - user has no choice, it's going to be bech32 with  m/84'/{coin_type}'/0' path

    ch = await ux_show_story('''\
This saves a command onto the MicroSD card that includes the public keys. \
You can then run that command in Bitcoin Core without ever connecting this Coldcard to a computer.\
''' + PICK_ACCOUNT + SENSITIVE_NOT_SECRET, escape='1')

    account_num = 0
    if ch == '1':
        account_num = await ux_enter_number('Account Number:', 9999)
    elif ch != 'y':
        return

    # no choices to be made, just do it.
    import export
    await export.make_bitcoin_core_wallet(account_num)


async def electrum_skeleton_step2(_1, _2, item):
    # pick a semi-random file name, render and save it.
    import export
    addr_fmt, account_num = item.arg
    await export.make_json_wallet('Electrum wallet',
                                    lambda: export.generate_electrum_wallet(addr_fmt, account_num))

async def generic_skeleton(*A):
    # like the Multisig export, make a single JSON file with
    # basically all useful XPUB's in it.

    if await ux_show_story('''\
Saves JSON file onto MicroSD card, with XPUB values that are needed to watch typical \
single-signer UTXO associated with this Coldcard.''' + SENSITIVE_NOT_SECRET) != 'y':
        return

    account_num = await ux_enter_number('Account Number:', 9999)

    # no choices to be made, just do it.
    import export
    await export.make_json_wallet('Generic Export',
                                    lambda: export.generate_generic_export(account_num),
                                    'coldcard-export.json')


async def wasabi_skeleton(*A):
    # save xpub, and some other public details into a file
    # - user has no choice, it's going to be bech32 with  m/84'/0'/0' path

    if await ux_show_story('''\
This saves a skeleton Wasabi wallet file onto the MicroSD card. \
You can then open that file in Wasabi without ever connecting this Coldcard to a computer.\
''' + SENSITIVE_NOT_SECRET) != 'y':
        return

    # no choices to be made, just do it.
    import export
    await export.make_json_wallet('Wasabi wallet', lambda: export.generate_wasabi_wallet(), 'new-wasabi.json')

async def unchained_capital_export(*a):
    # they were using our airgapped export, and the BIP-45 path from that
    #
    if await ux_show_story('''\
This saves multisig XPUB information required to setup on the Unchained Capital platform. \
''' + SENSITIVE_NOT_SECRET) != 'y':
        return

    xfp = xfp2str(settings.get('xfp', 0))
    fname = 'unchained-%s.json' % xfp

    import export
    await export.make_json_wallet('Unchained Capital', lambda: export.generate_unchained_export(), fname)


async def backup_everything(*A):
    # save everything, using a password, into single encrypted file, typically on SD
    import backups

    await backups.make_complete_backup()

async def verify_backup(*A):
    # check most recent backup is "good"
    # read 7z header, and measure checksums
    import backups

    fn = await file_picker('Select file containing the backup to be verified. No password will be required.', suffix='.7z', max_size=backups.MAX_BACKUP_FILE_SIZE)

    if fn:
        # do a limited CRC-check over encrypted file
        await backups.verify_backup_file(fn)

def import_from_dice(*a):
    import seed
    return seed.import_from_dice()
        
async def import_xprv(*A):
    # read an XPRV from a text file and use it.
    import ngu, chains, ure
    from stash import SecretStash
    from ubinascii import hexlify as b2a_hex
    from backups import restore_from_dict

    assert pa.is_secret_blank() # "must not have secret"

    def contains_xprv(fname):
        # just check if likely to be valid; not full check
        try:
            with open(fname, 'rt') as fd:
                for ln in fd:
                    # match tprv and xprv, plus y/zprv etc
                    if 'prv' in ln: return True
                return False
        except OSError:
            # directories?
            return False

    # pick a likely-looking file.
    fn = await file_picker('Select file containing the XPRV to be imported.',
                                min_size=50, max_size=2000, taster=contains_xprv)

    if not fn: return

    node, chain, addr_fmt = None, None, None

    # open file and do it
    pat = ure.compile(r'.prv[A-Za-z0-9]+')
    node = None
    with CardSlot() as card:
        with open(fn, 'rt') as fd:
            for ln in fd.readlines():
                if 'prv' not in ln: continue

                found = pat.search(ln)
                if not found: continue
                found = found.group(0)

                try:
                    node, chain, addr_fmt, is_priv = chains.slip32_deserialize(found)
                    break
                except:
                    continue

    if not node:
        # unable
        await ux_show_story('''\
Sorry, wasn't able to find an extended private key to import. It should be at \
the start of a line, and probably starts with "xprv".''', title="FAILED")
        return

    # encode it in our style
    d = dict(chain=chain.ctype, raw_secret=b2a_hex(SecretStash.encode(xprv=node)))
    node.blank()

    # Should capture the address format implied by SLIP32 version bytes
    # (addr_fmt var here) but no means to store that in our settings, and we're
    # not supposed to care anyway.
    # TODO: would be nice for addr explorer tho

    # restore as if it was a backup (code reuse)
    await restore_from_dict(d)
   
    # not reached; will do reset. 
                            
EMPTY_RESTORE_MSG = '''\
You must clear the wallet seed before restoring a backup because it replaces \
the seed value and the old seed would be lost.\n\n\
Visit the advanced menu and choose 'Destroy Seed'.'''

async def restore_everything(*A):

    if not pa.is_secret_blank():
        await ux_show_story(EMPTY_RESTORE_MSG)
        return

    # restore everything, using a password, from single encrypted 7z file
    fn = await file_picker('Select file containing the backup to be restored, and '
                            'then enter the password.', suffix='.7z', max_size=10000)

    if fn:
        import backups
        await backups.restore_complete(fn)

async def restore_everything_cleartext(*A):
    # Asssume no password on backup file; devs and crazy people only

    if not pa.is_secret_blank():
        await ux_show_story(EMPTY_RESTORE_MSG)
        return

    # restore everything, using NO password, from single text file, like would be wrapped in 7z
    fn = await file_picker('Select the cleartext file containing the backup to be restored.',
                             suffix='.txt', max_size=10000)

    if fn:
        import backups
        prob = await backups.restore_complete_doit(fn, [])
        if prob:
            await ux_show_story(prob, title='FAILED')

async def wipe_filesystem(*A):
    if not await ux_confirm('''\
Erase internal filesystem and rebuild it. Resets contents of internal flash area \
used for code patches. Does not affect funds, or seed words but may reset settings \
used with other BIP39 passphrases. \
Does not affect SD card, if any.'''):
        return

    from files import wipe_flash_filesystem
    wipe_flash_filesystem()

async def wipe_sd_card(*A):
    if not await ux_confirm('''\
Erases and reformats MicroSD card. This is not a secure erase but more of a quick format.'''):
        return

    from files import wipe_microsd_card
    wipe_microsd_card()


async def list_files(*A):
    # list files, don't do anything with them?
    fn = await file_picker('Lists all files on MicroSD. Select one and SHA256(file contents) will be shown.', min_size=0)
    if not fn: return

    from uhashlib import sha256
    from utils import B2A
    chk = sha256()

    try:
        with CardSlot() as card:
            with open(fn, 'rb') as fp:
                while 1:
                    data = fp.read(1024)
                    if not data: break
                    chk.update(data)
    except CardMissingError:
        await needs_microsd()
        return

    basename = fn.rsplit('/', 1)[-1]

    ch = await ux_show_story('''SHA256(%s)\n\n%s\n\nPress 6 to delete.''' % (basename, B2A(chk.digest())), escape='6')

    if ch == '6':
        from files import securely_blank_file
        securely_blank_file(fn)

    return

async def file_picker(msg, suffix=None, min_size=1, max_size=1000000, taster=None, choices=None, escape=None, none_msg=None, title=None):
    # present a menu w/ a list of files... to be read
    # - optionally, enforce a max size, and provide a "tasting" function
    # - if msg==None, don't prompt, just do the search and return list
    # - if choices is provided; skip search process
    # - escape: allow these chars to skip picking process
    from menu import MenuSystem, MenuItem
    import uos
    from utils import get_filesize

    if choices is None:
        choices = []
        try:
            with CardSlot() as card:
                sofar = set()

                for path in card.get_paths():
                    for fn, ftype, *var in uos.ilistdir(path):
                        if ftype == 0x4000:
                            # ignore subdirs
                            continue

                        if suffix and not fn.lower().endswith(suffix):
                            # wrong suffix
                            continue

                        if fn[0] == '.': continue

                        full_fname = path + '/' + fn

                        # Conside file size
                        # sigh, OS/filesystem variations
                        file_size = var[1] if len(var) == 2 else get_filesize(full_fname)

                        if not (min_size <= file_size <= max_size):
                            continue

                        if taster is not None:
                            try:
                                yummy = taster(full_fname)
                            except IOError:
                                #print("fail: %s" % full_fname)
                                yummy = False

                            if not yummy:
                                continue

                        label = fn
                        while label in sofar:
                            # just the file name isn't unique enough sometimes?
                            # - shouldn't happen anymore now that we dno't support internal FS
                            # - unless we do muliple paths
                            label += path.split('/')[-1] + '/' + fn

                        sofar.add(label)
                        choices.append((label, path, fn))

        except CardMissingError:
            # don't show anything if we're just gathering data
            if msg is not None:
                await needs_microsd()
            return None

    if msg is None:
        return choices

    if not choices:
        msg = none_msg or 'Unable to find any suitable files for this operation. '

        if not none_msg:
            if suffix:
                msg += 'The filename must end in "%s". ' % suffix

            msg += '\n\nMaybe insert (another) SD card and try again?'

        await ux_show_story(msg)
        return

    # tell them they need to pick; can quit here too, but that's obvious.
    if len(choices) != 1:
        msg += '\n\nThere are %d files to pick from.' % len(choices)
    else:
        msg += '\n\nThere is only one file to pick from.'

    ch = await ux_show_story(msg, escape=escape, title=title)
    if escape and ch in escape: return ch
    if ch == 'x': return

    picked = []
    async def clicked(_1,_2,item):
        picked.append('/'.join(item.arg))
        the_ux.pop()

    choices.sort()

    items = [MenuItem(label, f=clicked, arg=(path, fn)) for label, path, fn in choices]

    menu = MenuSystem(items)
    the_ux.push(menu)

    await menu.interact()

    return picked[0] if picked else None

async def debug_assert(*a):
    assert False, "failed assertion"

async def debug_except(*a):
    print(34 / 0)

async def check_firewall_read(*a):
    import uctypes
    ps = uctypes.bytes_at(0x7800, 32)
    assert False        # should not be reached

async def bless_flash(*a):
    # make green LED turn on
    from glob import dis

    if pa.is_secondary:
        await needs_primary()
        return

    # do it
    pa.greenlight_firmware()
    dis.show()


async def ready2sign(*a):
    # Top menu choice of top menu! Signing!
    # - check if any signable in SD card, if so do it
    # - if nothing, then talk about USB connection
    from public_constants import MAX_TXN_LEN
    import stash
    
    if stash.bip39_passphrase:
        title = '[%s]' % settings.get('xfp')
    else:
        title = None

    def is_psbt(filename):
        if '-signed' in filename.lower():
            return False

        with open(filename, 'rb') as fd:
            taste = fd.read(10)
            if taste[0:5] == b'psbt\xff':
                return True
            if taste[0:10] == b'70736274ff':        # hex-encoded
                return True
            if taste[0:6] == b'cHNidP':             # base64-encoded
                return True
            return False

    # just check if we have candidates, no UI
    choices = await file_picker(None, suffix='psbt', min_size=50,
                            max_size=MAX_TXN_LEN, taster=is_psbt)

    if not choices:
        await ux_show_story("""\
Coldcard is ready to sign spending transactions!

Put the proposed transaction onto MicroSD card \
in PSBT format (Partially Signed Bitcoin Transaction) \
or upload a transaction to be signed \
from your desktop wallet software or command line tools. \

You will always be prompted to confirm the details before any signature is performed.\
""", title=title)
        return

    if len(choices) == 1:
        # skip the menu
        label,path,fn = choices[0]
        input_psbt = path + '/' + fn
    else:
        input_psbt = await file_picker('Choose PSBT file to be signed.', choices=choices, title=title)
        if not input_psbt:
            return

    # start the process
    from auth import sign_psbt_file

    await sign_psbt_file(input_psbt)


async def sign_message_on_sd(*a):
    # Menu item: choose a file to be signed (as a short text message)
    #
    def is_signable(filename):
        if '-signed' in filename.lower():
            return False
        with open(filename, 'rt') as fd:
            lines = fd.readlines()
            return (1 <= len(lines) <= 5)

    fn = await file_picker('Choose text file to be signed.',
                            suffix='txt', min_size=2,
                            max_size=500, taster=is_signable,
            none_msg='No suitable files found. Must be one line of text, in a .TXT file, optionally followed by a subkey derivation path on a second line.')

    if not fn:
        return

    # start the process
    from auth import sign_txt_file
    await sign_txt_file(fn)


async def set_countdown_pin(_1, _2, menu_item):
    # Accept a new PIN to be used to enable this feature
    from login import LoginUX
    from nvstore import SettingsObject

    lll = LoginUX()
    lll.reset()
    lll.subtitle = "Countdown PIN"

    pin = await lll.get_new_pin(None, allow_clear=True)     # a string

    s = SettingsObject()

    if pin == pa.pin.decode():
        # can't compare to others like duress/brickme but will override them
        await ux_show_story("Must be a unique PIN value!")
        return
    elif not pin:
        # X on first screen does this (better than CLEAR_PIN thing)
        s.remove_key('cd_pin')
        msg = 'PIN Cleared.'
        menu_item.label = "Enable Feature"
    else:
        s.set('cd_pin', pin)
        msg = 'PIN Set.'
        menu_item.label = "PIN is Set!"

    s.save()

    await ux_dramatic_pause(msg, 3)
    

async def countdown_pin_submenu(*a):
    # Background and settings for duress-countdown pin
    from nvstore import SettingsObject
    s = SettingsObject()
    pin_set = bool(s.get('cd_pin', 0))

    if not pin_set:
        ok = await ux_show_story('''\
This special PIN will immediately and silently brick the Coldcard, \
but as it does that, it shows a normal-looking countdown timer for login. \
At the end of the countdown, the Coldcard crashes with a vague error. \

Instead of complete brick, you may select a test mode (no harm done) or \
to consume all but the final PIN attempt.\
''')
        if not ok: return

    from menu import MenuItem

    from choosers import cd_countdown_chooser, set_countdown_pin_mode
    return [
                MenuItem('PIN is Set!' if pin_set else 'Enable Feature', f=set_countdown_pin),
                MenuItem('Countdown Time', chooser=cd_countdown_chooser),
                MenuItem('Brick Mode', chooser=set_countdown_pin_mode),
            ]

async def pin_changer(_1, _2, item):
    # Help them to change pins with appropriate warnings.
    # - forcing them to drill-down to get warning about secondary is on purpose
    # - the bootloader maybe lying to us about weather we are main vs. duress
    # - there is a duress wallet for both main/sec pins, and you need to know main pin for that
    # - what may look like just policy here, is in fact enforced by the bootrom code
    #
    from glob import dis
    from login import LoginUX
    from pincodes import BootloaderError, EPIN_OLD_AUTH_FAIL

    mode = item.arg

    warn = {'main': ('Main PIN',
                    'You will be changing the main PIN used to unlock your Coldcard. '
                    "It's the one you just used a moment ago to get in here."),
            'duress': ('Duress PIN',
                        'This PIN leads to a bogus wallet. Funds are recoverable '
                        'from main seed backup, but not as easily.'),
            'secondary': ('Second PIN',
                        'This PIN protects the "secondary" wallet that can be used to '
                         'segregate funds or other banking purposes. This other wallet is '
                         'completely independant of the primary.'),
            'brickme': ('Brickme PIN',
                       'Use of this special PIN code at any prompt will destroy the '
                       'Coldcard completely. It cannot be reused or salvaged, and '
                       'the secrets it held are destroyed forever.\n\nDO NOT TEST THIS!'),
    }

    if pa.is_secondary:
        # secondary wallet user can only change their own password, and the secondary
        # duress pin... 
        # - now excluded from menu, but keep for Mark1/2 hardware!
        if mode == 'main' or mode == 'brickme':
            await needs_primary()
            return

    if mode == 'duress' and pa.is_secret_blank():
        await ux_show_story("Please set wallet seed before creating duress wallet.")
        return

    # are we changing the pin used to login?
    is_login_pin = (mode == 'main') or (mode == 'secondary' and pa.is_secondary)

    lll = LoginUX()
    lll.offer_second = False
    title, msg = warn[mode]

    async def incorrect_pin():
        await ux_show_story('You provided an incorrect value for the existing %s.' % title, 
                                title='Wrong PIN')
        return

    # standard threats for all PIN's
    msg += '''\n\n\
THERE IS ABSOLUTELY NO WAY TO RECOVER A FORGOTTEN PIN! Write it down.

We strongly recommend all PIN codes used be unique between each other.
'''
    if not is_login_pin:
        msg += '''\nUse 999999-999999 to clear existing PIN.'''

    ch = await ux_show_story(msg, title=title)
    if ch != 'y': return

    args = {}

    need_old_pin = True

    if is_login_pin:
        # Challenge them for old password; they probably have it, and we have it
        # in memory already, because we wouldn't be here otherwise... but 
        # challenge them anyway as a policy choice.
        need_old_pin = True
    else:
        # There may be no existing PIN, and we need to learn that

        if mode == 'secondary':
            args['is_secondary'] = True

        elif mode == 'duress':

            args['is_duress'] = True

            need_old_pin = bool(pa.has_duress_pin())

        elif mode == 'brickme':
            args['is_brickme'] = True

            need_old_pin = bool(pa.has_brickme_pin())

        if need_old_pin and not version.has_608:
            # Do an expensive check (mostly for secondary pin case?)
            try:
                dis.fullscreen("Check...")
                pa.change(old_pin=b'', new_pin=b'', **args)
                need_old_pin = False
            except BootloaderError as exc:
                # not an error: old pin in non-blank
                need_old_pin = True

    if not need_old_pin:
        # It is blank
        old_pin = ''
    else:
        # We need the existing pin, so prompt for that.
        lll.subtitle = 'Old ' + title

        old_pin = await lll.prompt_pin()
        if old_pin is None:
            return await ux_aborted()

    args['old_pin'] = old_pin.encode()

    # we can verify the main pin right away here. Be nice.
    if is_login_pin and args['old_pin'] != pa.pin:
        return await incorrect_pin()

    while 1:
        lll.reset()
        lll.subtitle = "New " + title
        pin = await lll.get_new_pin(title, allow_clear=True)

        if pin is None:
            return await ux_aborted()

        is_clear = (pin == CLEAR_PIN)

        args['new_pin'] = pin.encode() if not is_clear else b''

        if args['new_pin'] == pa.pin and not is_login_pin:
            await ux_show_story("Your new PIN matches the existing PIN used to get here. "
                                "It would be a bad idea to use it for another purpose.",
                                title="Try Again")
            continue

        break

    # install it.
    try:
        dis.fullscreen("Clearing..." if is_clear else "Saving...")
        dis.busy_bar(True)

        pa.change(**args)
        dis.busy_bar(False)
    except Exception as exc:
        dis.busy_bar(False)

        code = exc.args[1]

        if code == EPIN_OLD_AUTH_FAIL:
            # likely: wrong old pin, on anything but main PIN
            return await incorrect_pin()
        else:
            return await ux_show_story("Unexpected low-level error: %s" % exc.args[0],
                                            title='Error')

    # Main pin is changed, and we use it lots, so update pa
    # - also we need pa.has_duress_pin() and has_brickme_pin() to be correct
    # - this step can be super slow with 608, unfortunately
    try:
        dis.fullscreen("Verify...")
        dis.busy_bar(True)

        pa.setup(args['new_pin'] if is_login_pin else pa.pin, pa.is_secondary)

        if not pa.is_successful():
            # typical: do need login, but if we just cleared the main PIN,
            # we cannot/need not login again
            pa.login()

        if mode == 'duress':
            # program the duress secret now... it's derived from real wallet contents
            from stash import SensitiveValues, SecretStash, AE_SECRET_LEN

            if is_clear:
                # clear secret, using the new pin, which is empty string
                pa.change(is_duress=True, new_secret=b'\0' * AE_SECRET_LEN, old_pin=b'')
            else:
                with SensitiveValues() as sv:
                    # derive required key
                    node, _ = sv.duress_root()
                    d_secret = SecretStash.encode(xprv=node)
                    sv.register(d_secret)
        
                    # write it out.
                    pa.change(is_duress=True, new_secret=d_secret, old_pin=args['new_pin'])

    finally:
        dis.busy_bar(False)

async def show_version(*a):
    # show firmware, bootload versions.
    import callgate, version
    from ubinascii import hexlify as b2a_hex

    built, rel, *_ = version.get_mpy_version()
    bl = callgate.get_bl_version()[0]
    chk = str(b2a_hex(callgate.get_bl_checksum(0))[-8:], 'ascii')

    if version.has_608:
        se = '608B' if callgate.has_608b() else '608A'
    else:
        se = '508A'

    if version.has_se2:
        se += '\n  DS28C36B'

    msg = '''\
Coldcard Firmware

  {rel}
  {built}


Bootloader:
  {bl}
  {chk}

Serial:
  {ser}

Hardware:
  {hw}

Secure Element{ses}:
  ATECC{se}
'''

    await ux_show_story(msg.format(rel=rel, built=built, bl=bl, chk=chk, se=se,
                            ser=version.serial_number(), hw=version.hw_label,
                ses='s' if version.has_se2 else ''))

async def ship_wo_bag(*a):
    # Factory command: for dev and test units that have no bag number, and never will.
    ok = await ux_confirm('''Not recommended! DO NOT USE for units going to paying customers.''')
    if not ok: return

    import callgate
    from glob import dis 
    from version import is_devmode

    failed = callgate.set_bag_number(b'NOT BAGGED')      # 32 chars max

    if failed:
        await ux_dramatic_pause('FAILED', 30)
    else:
        # lock the bootrom firmware forever
        callgate.set_rdp_level(2 if not is_devmode else 0)

        # bag number affects green light status (as does RDP level)
        pa.greenlight_firmware()
        dis.fullscreen('No Bag. DONE')
        callgate.show_logout(1)

async def set_highwater(*a):
    # rarely? used command
    import callgate

    have = version.get_mpy_version()[0]
    ts = version.get_header_value('timestamp')

    hw = callgate.get_highwater()

    if hw == ts:
        await ux_show_story('''Current version (%s) already marked as high-water mark.''' % have)
        return

    ok = await ux_confirm('''Mark current version (%s) as the minimum, and prevent any downgrades below this version.

Rarely needed as critical security updates will set this automatically.''' % have)

    if not ok: return

    rv = callgate.set_highwater(ts)

    # add error display here? meh.

    assert rv == 0, "Failed: %r" % rv

async def import_multisig(*a):
    # pick text file from SD card, import as multisig setup file

    def possible(filename):
        with open(filename, 'rt') as fd:
            for ln in fd:
                if 'pub' in ln:
                    return True

    fn = await file_picker('Pick multisig wallet file to import (.txt)', suffix='.txt',
                                    min_size=100, max_size=20*200, taster=possible)
    if not fn: return

    try:
        with CardSlot() as card:
            with open(fn, 'rt') as fp:
                data = fp.read()
    except CardMissingError:
        await needs_microsd()
        return

    from auth import maybe_enroll_xpub
    try:
        possible_name = (fn.split('/')[-1].split('.'))[0]
        maybe_enroll_xpub(config=data, name=possible_name)
    except Exception as e:
        #import sys; sys.print_exception(e)
        await ux_show_story('Failed to import.\n\n%s\n%s' % (e, problem_file_line(e)))

async def start_hsm_menu_item(*a):
    from hsm_ux import start_hsm_approval 
    await start_hsm_approval(sf_len=0, usb_mode=False)

async def wipe_hsm_policy(*A):
    # deep in danger zone menu; no background story, nor confirmation
    # - sends them back to top menu, so that dynamic contents are fixed
    from hsm import hsm_delete_policy
    hsm_delete_policy()
    goto_top_menu()

async def wipe_ovc(*a):
    # Factory command: for dev and test units that have no bag number, and never will.
    ok = await ux_confirm('''Clear history of segwit UTXO input values we have seen already. \
This data protects you against specific attacks. Use this only if certain a false-positive \
has occured in the detection logic.''')
    if not ok: return

    import history
    history.OutptValueCache.clear()

    await ux_dramatic_pause("Cleared.", 3)

# EOF<|MERGE_RESOLUTION|>--- conflicted
+++ resolved
@@ -670,41 +670,12 @@
         return
 
     with stash.SensitiveValues() as sv:
-<<<<<<< HEAD
         if sv.deltamode:
             # give up and wipe self rather than show true seed values.
             import callgate
             callgate.fast_wipe()
 
         msg = render_master_secrets(sv.mode, sv.raw, sv.node)
-=======
-        qr_alnum = False
-
-        if sv.mode == 'words':
-            words = bip39.b2a_words(sv.raw).split(' ')
-            qr = ' '.join(w[0:4] for w in words)
-            qr_alnum = True
-
-            msg = 'Seed words (%d):\n' % len(words)
-            msg += '\n'.join('%2d: %s' % (i+1, w) for i,w in enumerate(words))
-
-            pw = stash.bip39_passphrase
-            if pw:
-                msg += '\n\nBIP-39 Passphrase:\n%s' % stash.bip39_passphrase
-        elif sv.mode == 'xprv':
-            import chains
-            msg = chains.current_chain().serialize_private(sv.node)
-            qr = msg
-
-        elif sv.mode == 'master':
-            from ubinascii import hexlify as b2a_hex
-
-            msg = '%d bytes:\n\n' % len(sv.raw)
-            qr = str(b2a_hex(sv.raw), 'ascii')
-            msg += qr
-        else:
-            raise ValueError(sv.mode)
->>>>>>> 78ef4503
 
         if version.has_fatram:
             msg += '\n\nPress 1 to view as QR Code.'
