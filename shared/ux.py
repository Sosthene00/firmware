--- conflicted
+++ resolved
@@ -366,136 +366,10 @@
     o = QRDisplaySingle(addrs, is_alnum, start_n, sidebar=None)
     await o.interact_bare()
 
-<<<<<<< HEAD
-class QRDisplay(UserInteraction):
-    # Show a QR code for (typically) a list of addresses. Can only work on Mk3
-
-    def __init__(self, addrs, is_alnum, start_n=0, sidebar=None):
-        self.is_alnum = is_alnum
-        self.idx = 0             # start with first address
-        self.invert = False      # looks better, but neither mode is ideal
-        self.addrs = addrs
-        self.sidebar = sidebar
-        self.start_n = start_n
-        self.qr_data = None
-
-    def render_qr(self, msg):
-        # Version 2 would be nice, but can't hold what we need, even at min error correction,
-        # so we are forced into version 3 = 29x29 pixels
-        # - see <https://www.qrcode.com/en/about/version.html>
-        # - to display 29x29 pixels, we have to double them up: 58x58
-        # - not really providing enough space around it
-        # - inverted QR (black/white swap) still readable by scanners, altho wrong
-
-        from utils import imported
-
-        with imported('uqr') as uqr:
-            if self.is_alnum:
-                # targeting 'alpha numeric' mode, typical len is 42
-                enc = uqr.Mode_ALPHANUMERIC
-                assert len(msg) <= 47
-                msg = msg.upper()
-            else:
-                # has to be 'binary' mode, altho shorter msg, typical 34-36
-                enc = uqr.Mode_BYTE
-                assert len(msg) <= 42
-
-            self.qr_data = uqr.make(msg, min_version=3, max_version=3, encoding=enc)
-
-
-    def redraw(self):
-        # Redraw screen.
-        from glob import dis
-        from display import FontSmall, FontTiny
-
-
-        # what we are showing inside the QR
-        msg = self.addrs[self.idx]
-
-        # make the QR, if needed.
-        if not self.qr_data:
-            dis.busy_bar(True)
-
-            self.render_qr(msg)
-
-        # draw display
-        dis.clear()
-
-        w = 29          # because version=3
-        XO,YO = 7, 3    # offsets
-
-        if not self.invert:
-            dis.dis.fill_rect(XO-YO, 0, 64, 64, 1)
-
-        inv = self.invert
-        for x in range(w):
-            for y in range(w):
-                px = self.qr_data.get(x, y)
-                X = (x*2) + XO
-                Y = (y*2) + YO
-                dis.dis.fill_rect(X,Y, 2,2, px if inv else (not px))
-
-        x, y = 73, 0 if self.is_alnum else 2
-        sidebar, ll = self.sidebar or (msg, 7)
-        for i in range(0, len(sidebar), ll):
-            dis.text(x, y, sidebar[i:i+ll], FontSmall)
-            y += 10 if self.is_alnum else 12
-
-        if not inv and len(self.addrs) > 1:
-            # show path number, very tiny
-            ai = str(self.start_n + self.idx)
-            if len(ai) == 1:
-                dis.text(0, 30, ai[0], FontTiny)
-            else:
-                dis.text(0, 27, ai[0], FontTiny)
-                dis.text(0, 27+7, ai[1], FontTiny)
-
-        dis.busy_bar(False)     # includes show
-
-
-    async def interact_bare(self):
-        from glob import NFC
-        self.redraw()
-
-        while 1:
-            ch = await ux_wait_keyup()
-
-            if ch == '1':
-                self.invert = not self.invert
-                self.redraw()
-                continue
-
-            if NFC and ch == '3':
-                # Share any QR over NFC!
-                await NFC.share_text(self.addrs[self.idx])
-                self.redraw()
-                continue
-
-            elif ch in 'xy':
-                break
-            elif ch == '5' or ch == '7':
-                if self.idx > 0:
-                    self.idx -= 1
-            elif ch == '8' or ch == '9':
-                if self.idx != len(self.addrs)-1:
-                    self.idx += 1
-            else:
-                continue
-
-            # self.idx has changed, so need full re-render
-            self.qr_data = None
-            self.redraw()
-
-    async def interact(self):
-        await self.interact_bare()
-        the_ux.pop()
-
-=======
 async def show_qr_code(data, is_alnum):
     from qrs import QRDisplaySingle
     o = QRDisplaySingle([data], is_alnum)
     await o.interact_bare()
->>>>>>> 78ef4503
 
 async def ux_enter_number(prompt, max_value):
     # return the decimal number which the user has entered
