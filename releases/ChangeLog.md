## 3.2.0 - Nov , 2020

- Major Multisig improvements: 
  Tracks derivation path for each co-signer and no longer assumes
  they all use a shared derivation prefix. Blocks multiple instances of same XFP in the wallet
  (not supported anymore, bad idea). Various displays updated to reflect derivation path change.
  Text file import: "Derivation:" line can be repeated, applies too all following xpubs.
  Show Ypub/Zpub formated values from SLIP-132 when viewing details of wallet.
- Enhancement: Add support for signing Payjoin PSBT files based on
  [BIP-78](https://github.com/bitcoin/bips/blob/master/bip-0078.mediawiki). 
- Enhancement: Promoted the address explorer to the main menu. It's useful!
- Bugfix: zero-length BIP39 passphrase, when saved, would cause a crash when
  restore attempted. We recommend longer passphrases, but fixed the issue.
- Enhancement: Move the "blockchain" setting deeper into the "Danger Zone" and add
  warning screen. This mitigates a concern raised by @benma (Marko Bencun) where
  an attacker could socially-engineer you to sign a transaction on Testnet, which
  corresponds to real UTXO being stolen. Only developers should be using Testnet.
- Bugfix: Display of amounts could be incorrect by a few sats in final digits.
<<<<<<< HEAD
- License changed from GPL to MIT+CC on files for which the GPL doesn't apply.

=======
- Bugfix: Incorrect digest method picked when P2WSH-P2SH incorrectly identified
  as plain P2SH.
>>>>>>> 985dacea

## 3.1.9 - Aug 6, 2020

- Enhancement: Very minor change so that login feels more responsive.
- Bugfix: Small bug in production selftest. No other changes.

## 3.1.8 - Aug 4, 2020

- Enhancement: Optimized and improved drawing speed on screen, and responsiveness of keypad 
  entry. You'll see some slight changes to login screen (centered now) and massive drawing
  performance improvements system-wide. Laggy and unresponsive keypad is no more!
- New feature: New setting, "Delete PSBTs", will blank and securely erase input PSBT files
  when they are no longer needed. Also renames signed transaction to be `(txid).txn` (in hex)
- Enhancement: The current XFP (xpub fingerprint) is shown on the "Ready To Sign" screen,
  if you have entered an BIP39 Passphrase.
- Enhancement: File names from SD Card are now shown in sorted order.
- Enhancement: Can show the SHA256(file contents) for any file on SD Card. Use
  Advanced > MicroSD > List Files and pick your file. Thanks to B.O. for this idea.
- Enhancement: Enable full BIP-85 support on older Mk2 hardware (derived entropy feature).
- Enhancement: Minor text changes based on feedback from customers.
- Enhancement: Two assertions promoted to text error messags related to bad PSBT files.

## 3.1.7 - Jul 3, 2020

- Bugfix: support use of new security bags with longer serial numbers.

## 3.1.6 - Jun 14, 2020

- Bugfix of the bugfix: Clear up assertion error that occured with some specific sizes of
  transactions.

## 3.1.5 - Jun 13, 2020

- Bugfix: Signing PSBT with finalization, from MicroSD card did not work. Error about
  "HexWriter" was shown. Fixed!

## 3.1.4 - Jun 12, 2020

- Enhancement: Detect, report and block the recently reported type of attack
  against BIP-143 (replay of segwit inputs) with an error message. No changes
  needed to your input PBST files. Will show errors similar to:
  "Input#0: Expected 15 but PSBT claims 5.00001 BTC"
- Enhancement: When the Coldcard is finalizing the transaction, we show the TXID (hex
  transaction ID) of the transaction on the screen. 
- Enhancement: Export deterministically-derived entropy in the form of
  seed phrases (BIP39), XPRV, private key (WIF), or hex digits using new BIP-85 standard.
  Useful for seeding other wallets from your Coldcard, so you don't need to backup
  "yet another" seed phrase. Derived values (all types) can be easly recreated from
  Coldcard later, or the backup of the Coldcard. Does not expose the Coldcard's master
  secret, should new wallet be compromised.
- Bugfix: When scrambled keypad used with the login delay feature, the PIN-entry sequence
  was not scrambled after the forced delay was complete. Thanks to an anon customer
  for reporting this.
- Bugfix: Scrambled keypad didn't change between PIN prefix and suffix.
- Enhancement: QR Code rendering improved. Should be more readable in more cases. Faster.
- Enhancement: View percent consumed of the settings flash space (just for debug)
- Enhancement: New command to clear the UTXO history, in rare case of false positive.

## 3.1.3 - Apr 30, 2020

- Enhancement: Save your BIP39 passphrases, encrypted, onto a specific SDCard, if desired.
  Passphrases are encrypted with AES-256 (CTR mode) using a key derived from the master
  secret and hash of the serial number of the SDCard. You cannot copy the file to
  another card. To use this feature, press (1) after you've successfully entered your
  passphrase. 'Restore Saved' menu item will appear at top of passphrase-entry menu,
  if correctly-encrypted file is detected.
- Enhancement: Export a generic JSON skeleton file, not aligned with any particular
  desktop/mobile wallet, but useful for any such integrations. Includes XPUB (and
  associated data) needed for P2PKH, P2WPKH (segwit) and P2WPKH-P2SH wallets, which
  conform to BIP44, BIP84, and BIP49 respectively.
  Thanks to [@craigraw](https://twitter.com/craigraw) the idea.
- Enhancement: when signing a text file from MicroSD card, if you specify a derivation
  path that starts with `m/84'/...` indicating that you are following BIP84 for
  segwit addresses, the resulting signature will be formatted as P2WPKH in Bech32.
- Minor code cleanups and optimizations.


## 3.1.2 - Feb 27, 2020

- Bugfix: exporting non-zero account numbers didn't work


## 3.1.1 - Feb 26, 2020

- Enhancement: New setting to enable a scrambled numeric keypad during PIN login.
- Enhancement: Press 4 when viewing a payment address (triggered by USB command) to
  see the QR code on-screen (Mk3 only).
- Enhancement: Can enter non-zero account numbers when exporting wallet files for Electrum
  and Bitcoin Core. This makes importing seeds from other systems easier and safer.
- Enhancement: Dims the display when entering HSM Mode.
- Bugfix: Trust PSBT setting (for multisig wallets) was being ignored. Thanks to @CasaHODL
  for reporting this.
- Bugfix: XPUB values volunteered in the global section of a PSBT for single-signer files would
  cause errors (but ok in multisig). Coldcard will now handle this, although it doesn't need them.

## 3.1.0 - Feb 20, 2020

- HSM (Hardware Security Module) mode: give Coldcard spending rules, including whitelisted
  addresses, velocity limits, subsets of authorizing users ... and Coldcard can sign with
  no human present. Requires companion software to setup (ckbunker or ckcc-protocol),
  and disabled by default, with multi-step on-screen confirmation required to enable. Mk3 only.
- Enhancement: New "user management" menu. Advanced > User Management shows a menu
  with usernames, some details and a 'delete user' command. USB commands must be used to
  create user accounts and they are only used to authenticate txn approvals in HSM mode.
- Enhancement: PSBT transaction can be "visualized" over USB, meaning you can view what
  the Coldcard will show on the screen during approval process, as text, downloaded over USB.
  That text can be signed (always with root key) to prove authenticity.
- Enhancement: Sending large PSBT files, and firmware upgrades over USB should be a little faster.
- IMPORTANT: This release is NOT COMPATIBLE with Mk1 hardware. It will brick Mk1 Coldcards.

## 3.0.6 - Dec 19, 2019

- Security Bugfix: Fixed a multisig PSBT-tampering issue, that could allow a MitM to
  steal funds. Please upgrade ASAP.
- Enhancement: Sign a text file from MicroSD. Input file must have extension .TXT and
  contain a single line of text. Signing key subpath can also provided on the second line.
- Enhancement: Now shows the change outputs of the transaction during signing
  process. This additional data can be ignored, but it is useful for those who
  wish to verify all parts of the new transaction.
- Enhancement: PSBT files on MicroSD can now be provided in base64 or hex encodings. Resulting
  (signed) PSBT will be written in same encoding as the input PSBT.
- Bugfix: crashed on entry into the Address Explorer (some users, sometimes).
- Bugfix: add blank line between addresses shown if sending to multiple destinations.
- Bugfix: multisig outputs were not checked to see if they are change (would have been
  shown as regular outputs), if the PSBT did not have XPUB data in globals section.
- NOTE: This is the final version to support Mk1 hardware.

## 3.0.5 - Nov 25, 2019

- Address explorer can show QR code for any address (Mk3 only). Press 4 to view. Once
  shown, press 1 to invert image, and 5/8 for next address. Succesfull scanning requires
  the best phone camera, and some patience, due to limited screen size.
- Export a command file for Bitcoin Core to create an air-gapped, watch-only wallet.
  Requires v0.18 or higher of Bitcoin Core.
  [docs/bitcoin-core-usage.md](./docs/bitcoin-core-usage.md) has been updated.
  Thanks to [@Sjors](https://github.com/Sjors) for creating this new feature!
- Paper Wallets! Creates random private key, unrelated to your seed words, and
  saves deposit address and private key (WIF format) into a text file on MicroSD. If you
  have a Mk3, it will also add a QR code inside the text file, and if you provide a 
  special PDF-like template file (example in ../docs/paperwallet.pdf) then it will superimpose
  the QR codes into the template, and save the resulting ready-to-print PDF to MicroSD.
  CAUTION: Paper wallets carry MANY RISKS and should only be used for SMALL AMOUNTS.
- Adds a "Format Card" command for erasing MicroSD contents and reformating (FAT32).
- Bugfix: Idle-timeout setting should only take effect after the login countdown.
  Thanks to [@aoeui21](https://twitter.com/aoeui21) for reporting this.

## 3.0.4 - Nov 13, 2019

- Bugfix: encrypted backup files larger than 2000 bytes could fail to verify (but restored okay),
  and this can happen now with larger multisig setups involving many co-signers.

## 3.0.3 - Nov 6, 2019

- Add "Login Countdown" feature: once enabled, you must enter you PIN correctly,
  and then wait out a forced delay (of minutes/hours/days) while a count down
  is shown on-screen. Then enter your PIN correctly, a second time, to get in. You must
  provide continuous power to the Coldcard during this entire period!
  Go to Settings > "Login Countdown" for the time intervals to pick from. Thanks
  to [@JurrienSaelens](https://twitter.com/jurriensaelens) for this feature suggestion.
- Nickname feature: Enter a short text name for your personal Coldcard. It's displayed
  at startup time before PIN is entered. Try it out in Settings > "Set Nickname"
- Bugfix: Adding a second signature (multisig) onto a PSBT already signed by
  a different Coldcard could fail with "psbt.py:351" error.

## 3.0.2 - Nov 1, 2019

- New command in Danger Zone menu to view the seed words on-screen, so you can make
  another on-paper backup as needed.
- Robustness: Analyse paths used for change outputs and show a warning if they
  are not similar in structure to the inputs of that same transaction.
  These are imperfect heuristics and if you receive a false positive, or are doing
  weird things that don't suit the rules below, please send an example PSBT to
  support and we'll see if we can handle it better:
    - same derivation path length
    - shared pattern of hardened/not path components
    - 2nd-last position is one or zero (change/not change convention)
    - last position within 200 units of highest value observed on inputs
- Robustness: Improve checking on key path derivations when we encounter them as text.
    - accept 10h and 10p as if they are 10' (alternative syntax)
    - define a max depth (12) for all derivations
    - thanks to [@TheCharlatan](https://twitter.com/the_charlatan_)
- Security Improvement: during secure logout, wipe entire contents of serial flash,
  which might contain PSBT, signed or unsigned (for more privacy, deniability)

## 3.0.1 - Oct 10, 2019

- MARK3 SUPPORT!
    - Adds support for Mark 3 hardware: larger CPU and better secure element (608)
    - Many invisible changes inside the secure element (ATECC608A).
    - Mark3 will brick itself after 13 incorrect PIN codes, so lots of warning are shown.
- Contains all the features of 2.1.6 and still works on Mk1 and Mk2 hardware
- Visual changes to login process (rounded boxes, different prompts, more warnings)
- New USB command to report if Bitcoin versus Testnet setting is in effect.

## 2.1.6 - Oct 8, 2019

- NEW: "Address Explorer": view receive addresses on the screen of the Coldcard, so you can
  be certain your funds are going to the right place. Can also write first 250 addresses onto
  the SDCard in a simple text (CSV) format. Special thanks go to
  [@hodlwave](https://github.com/hodlwave) for creating this feature.
- Bugfix: Improve error message shown when depth of XPUB of multisig cosigner conflicts with path
  details provided in PSBT or USB 'show address' command.
- Bugfix: When we don't know derivation paths for a multisig wallet, or when all do not share
  a common path-prefix, don't show anything.

## 2.1.5 - Sep 17, 2019

- Bugfix: Changes to redeem vs. witness script content in PSBTs. Affects multisig change outputs,
  primarily.
- Bugfix: Import of multisig wallet from xpubs in PSBT could fail if attempted from SD Card.
- Bugfix: Improved message shown if import of multsig wallet was refused during PSBT signing.

## 2.1.4 - Sep 11, 2019

- Bugfix: For multisig change outputs, many cases were incorrected flagged as fraudulent.

## 2.1.3 - Sep 6, 2019

- Visual change: unknown components of multsig co-signer derivation paths used to be
  shown as `m/?/?/0/1` but will now be shown as `m/_/_/0/1`. The blank indicates better
  that we can't prove what is in that spot, not that we don't know what value is claimed.
- Bugfix: Some backup files would hit an error during restore (random, less than 6%). Those
  existing backup files will be read correctly by this new version of firmware.
- Bugfix: P2SH-P2WPKH change outputs incorrectly flagged as fraudulent (regression from v1.1.0)
- Bugfix: Wanted redeem script, but should be witness script for P2WSH change outputs.

## 2.1.2 - Aug 2, 2019

- Add extra warning screen added about forgetting your PIN.
- Remove warning screen about Testnet vs Mainnet.
- Bugfix: Change for XFP endian display introduced in 2.0.0 didn't actually correct
  endian display and it was still showing values in LE32. Correctly corrected now.
    - now showing both values in "Advanced > View Identity screen".
    - some matching changes to ckcc-protocol (CLI tool)
    - when making multisig wallets in airgap mode, you must use latest firmware on all the units
- Bugfix: Error messages would sometimes disappear off the screen quickly. Now they stay up
  until OK pressed. Text of certain messages also improved.
- Bugfix: Show a nicer message when given a PSBT with corrupted UTXO values.
- Bugfix: Block access to multisig menu when no seed phrase yet defined.
- Bugfix: Any command on multisig menu that used the MicroSD card would crash, if
  card was not present.
- Bugfix: When offline multisig signing sometimes tried to finalize PSBT, but we can't.
- Bugfix: For multi-pass-multisig signing, handle filenames better (end in -part, not -signed).


## 2.1.1 - July 3, 2019

- New feature: Create seed words from D6 dice rolls:
    - under "Import Existing > Dice Rolls"
    - just keep pressing 1 - 6 as you roll. At least 99 rolls are required for 256-bit security
    - seed is sha256(over all rolls, as ascii string)
    - normal seed words are shown so you can write those down instead of the rolls
    - can also "mix in" dice rolls: after Coldcard picks the seed words and shows them,
      press 4 and you can then do some dice rolls (as many or as few as desired) and get a
      new set of words, which adds those rolls as additional entropy.
- Wasabi wallet support: remove extra info from skeleton file, change XFP endian, add version field.

## 2.1.0 - June 26, 2019

- Major release with Multisig support!
    - New menu under: Settings > Multisig Wallets
    - Lists all imported M-of-N wallets already setup
    - Export, import for air-gapped creation
    - Related settings and more
    - Electrum support is in the works.
- Broad change: extended public key finger (XFP) values used to be shown in the
  wrong endian (byte swapped), and prefixed with `0x` to indicate they were a number.
  In fact, they are a byte string and should be shown in network order. Everywhere
  you might be used to seeing your XFP value has been switched, so `0x0f056943`
  becomes `4369050F` (all caps, no `0x` prefix). Affected areas include:
    - BIP39 password confirmation screen
    - Advanced > View Identity screen
    - Electrum skeleton wallet export (label of wallet)
    - Dump public data file (text in file header)
    - `xfp` command in ckcc CLI helper (can show opposite endian, if needed)
- Export skeleton wallets for Wasabi Wallet <https://wasabiwallet.io/> to support air-gapped use.
- Summary file (public.txt) has been reworked to include more XPUB values and a warning about
  using addresses your blockchain-monitoring wallet might not be ready for.
- When BIP39 passphrase is given over USB, and approved, the new XFP is shown on-screen for reference.


## 2.0.4 - May 13, 2019

- Bugfix: Clearing duress PIN would lead to a error screen.
- Bugfix: Advanced > "Lock Down Seed" command didn't work correctly.
- Bugfix: Importing seed words manually didn't work on second try (thanks @duck1123)

## 2.0.3 - Apr 25, 2019

- Transaction signing speed improved by about 3X.
- Will warn if miner's fee is over 5% of txn amount (was 1% before). Hard limit remains 10% (configurable, can be disabled completely).
- Robustness: Tighten stack-depth checking, increase heap size, shuffle some memory.
- Bugfix: Transactions with more than 10 outputs were not summarized correctly.
- Bugfix: Consolidating transactions that move UTXO within same wallet are shown better.
- Bugfix: Better recovery from too-complex transaction errors.
- "Don't forget your PIN" warning message is more bold now.

## 2.0.2 - Apr 9, 2019

- Page up/down on long text displays with 7/9 keys
- Public summary file now includes extended master key fingerprint near top of file.
- Bugfix: signing larger transactions could fail due to lack of memory

## 2.0.1 - Apr 4, 2019

- BIP39 Passphrase support: enter up to 100 characters to create
    new wallets  from your existing seed words. Each is a completely
    independent wallet to Electrum and PSBT files, so please make note
    of the extended master fingerprint (eight hex digits).
- Support for Mark2 hardware, with membrane keypad replacing touch interface.
- Adds activity light during MicroSD card read/write (Mk2 only)
- New command: "Lock down seed" which converts BIP39 seed words and passphrase into the
    master xprv and saves that as new wallet secret. Locks in the passphrase, deletes seed words.
- New bootrom, version 1.2.1 with Mk2 hardware support and improved one-wire bus MitM defences.
- Bugfix: extra keypress occurs during certain interactions involving key repeat.
- 2.0.0 vs 2.0.1 bugfix: underscore/space indicator shown on Settings > Idle Timeout menu

## 1.1.1 - Dec 2018

- Rename menu item "Change PIN code" => "PIN Options"
- Trivial bugfix in unused codepath (`get_duress_secret` hits assertion).


## 1.1.0 - Nov 2018

- Allow setting max network fee to a number of possible levels, or disable it (was
  previously fixed to 10%). Thanks to @crwatkins for this suggestion.

- Touch improvements: two new setting, which are between the old 'Least Sensitive'
  and 'Most Sensitive' settings. New menu text.

- Touch sensitivity preference is applied before login, so PIN entry is easier.

- Although we do not use the `bech32_decode()` function recently found to have
  an buffer overflow bug, we've included the fix into our fork of the affected
  library. This change, and the original bug, does not affect the Coldcard firmware
  in any way.

- Correctly include witness data in transactions when signing based on witness
  UTXO data (thanks to @SomberNight)

- Bugfix: Fix divide-by-zero if transaction sends zero amount out (only possible if 
  network fee equals 100% of inputs).

## 1.0.2 - Sep 2018

- Add support for [SLIP-132](https://github.com/satoshilabs/slips/blob/master/slip-0132.md)
    - yprv/zprv keys can now be imported
    - public.txt file includes both SLIP-132 and BIP-32 values where needed (segwit cases)
    - test cases added to match

- Can create Electrum skeleton wallet for Segwit Native and Segwit P2SH now.
    - caveat: the plugin is not ready yet for P2SH/Segwit, but Segwit native is fine

- Improvements in 'public.txt' output:
    - add SLIP-132 values where we can
    - correct names when used for Litecoin

- Improvements to backup and restore
    - can now restore cleartext backups (for devs only!)
    - fix "Unable to open ... /sd/backup.7z" error


## 1.0.1 - Sep 2018

- Touch sensitivity improvements: now less sensitive (by default) and a new setting can
  change that back to fast and sensitive, or select low sensitivity for noisy environments or
  personal preference.

- Remove respin feature (press 2) when showing seed words, and add confirm step
  to Cancel press. This misfeature was causing grief due to accidents during the
  high-stress seed word process.

- Improvement: show better what's happening during PIN attempt forced delay.

- Bugfix: possible lockup after entering an incorrect PIN code

- Bugfix: 'warm reset' inside Debug Functions didn't work properly.


## 1.0.0r2 - Aug 2018

- Initial release to public<|MERGE_RESOLUTION|>--- conflicted
+++ resolved
@@ -1,4 +1,4 @@
-## 3.2.0 - Nov , 2020
+## 3.2.0 - Nov 19, 2020
 
 - Major Multisig improvements: 
   Tracks derivation path for each co-signer and no longer assumes
@@ -16,13 +16,9 @@
   an attacker could socially-engineer you to sign a transaction on Testnet, which
   corresponds to real UTXO being stolen. Only developers should be using Testnet.
 - Bugfix: Display of amounts could be incorrect by a few sats in final digits.
-<<<<<<< HEAD
-- License changed from GPL to MIT+CC on files for which the GPL doesn't apply.
-
-=======
 - Bugfix: Incorrect digest method picked when P2WSH-P2SH incorrectly identified
   as plain P2SH.
->>>>>>> 985dacea
+- License changed from GPL to MIT+CC on files for which the GPL doesn't apply.
 
 ## 3.1.9 - Aug 6, 2020
 
