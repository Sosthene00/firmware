<<<<<<< HEAD
## 3.2.2 - Jan ??, 2021
- Bugfix: Disable more path derivation checks to "Skip Checks" feature for multisig
  compatibility. Addresses error shown when working previous Spectre multisig wallets
  (`multisig.py: 891`)
=======
- Major Address Explorer enhancements! Thanks go to [@switck](https://twitter.com/switck)
  for this major bump.
    - View sub-accounts now, just enter the account number.
    - Enter any custom derivation path, by entering numbers directly.
    - Multisig wallet support! (Caveat: addresses are for verification only
      and never for direct use as deposit, so they are partially redacted)
    - Warning screen can be suppressed after reading first time (press 6)
    - Export of addresses now named "addresses.csv" not "...txt"
>>>>>>> d13716cb

## 3.2.1 - Jan 8, 2021

- Major Multisig improvements! If you are using multisig features, please backup
  your Coldcard before upgrade, just in case (but shouldn't be a problem).
    - Tracks derivation path for each co-signer and no longer assumes
      they all use a shared derivation path. Blocks multiple instances of same XFP in the
      wallet (not supported anymore, bad idea). Various displays updated to reflect
      derivation path change.  Text file import: "Derivation:" line can be repeated,
      applies to all following xpubs.
    - Show Ypub/Zpub formated values from SLIP-132 when viewing details of wallet.
    - Standardize on "p2sh-p2wsh" nomenclature, rather than "p2wsh-p2sh", thanks
      to [@humanumbrella](https://github.com/humanumbrella). For airgaped multisig wallet 
      creation, you must use same firmware verison on all Coldcards or this change can
      make trouble.
    - Address type (p2sh-p2wsh, p2sh, p2wsh) is captured from MS wallets created
      by PSBT file import.
    - Can now store multiple wallets involving same set of XFP values, if they
      have differing subkey paths and/or address formats.
    - New mode which disables certain multisig checks to assist bug compatibility.
- Enhancement: Add support for signing Payjoin PSBT files based on
  [BIP-78](https://github.com/bitcoin/bips/blob/master/bip-0078.mediawiki). 
- Enhancement: Promoted the address explorer to the main menu. It's useful! 
  (credit to @matt_odell)
- Bugfix: zero-length BIP39 passphrase, when saved, would cause a crash when
  restore attempted. We recommend longer passphrases, but fixed the issue.
- Enhancement: Move the "blockchain" setting deeper into the "Danger Zone" and add
  warning screen. This mitigates a concern raised by @benma (Marko Bencun) where
  an attacker could socially-engineer you to sign a transaction on Testnet, which
  corresponds to real UTXO being stolen. Only developers should be using Testnet.
- Bugfix: Display of amounts could be incorrect by a few sats in final digits.
- Bugfix: Incorrect digest method picked when P2SH-P2WSH incorrectly identified as plain P2SH.
- Bugfix: Better error reporting when importing bogus multisig wallet files.
- Enhancement: Files created on MicroSD will have date and time determined by the version
  of firmware that made them. Downstream systems might use this to know when the Coldcard
  should be upgraded, or which firmware version created the data. Idea from
  [@sancoder](https://twitter.com/sancoder)
- Enhancement: Show version of secure element, under Advanced > Upgrade > Show Version.
- Enhancement: Improve 'None of the keys involved...' message to show XFP value actually
  found inside PSBT file.
- Enhancement: "Invalid PSBT" errors are shown with more information now.
- Paper Wallet features temporarily removed to free space; will return in future version.
- License changed from GPL to MIT+CC on files for which the GPL doesn't apply.

## 3.1.9 - Aug 6, 2020

- Enhancement: Very minor change so that login feels more responsive.
- Bugfix: Small bug in production selftest. No other changes.

## 3.1.8 - Aug 4, 2020

- Enhancement: Optimized and improved drawing speed on screen, and responsiveness of keypad 
  entry. You'll see some slight changes to login screen (centered now) and massive drawing
  performance improvements system-wide. Laggy and unresponsive keypad is no more!
- New feature: New setting, "Delete PSBTs", will blank and securely erase input PSBT files
  when they are no longer needed. Also renames signed transaction to be `(txid).txn` (in hex)
- Enhancement: The current XFP (xpub fingerprint) is shown on the "Ready To Sign" screen,
  if you have entered an BIP39 Passphrase.
- Enhancement: File names from SD Card are now shown in sorted order.
- Enhancement: Can show the SHA256(file contents) for any file on SD Card. Use
  Advanced > MicroSD > List Files and pick your file. Thanks to B.O. for this idea.
- Enhancement: Enable full BIP-85 support on older Mk2 hardware (derived entropy feature).
- Enhancement: Minor text changes based on feedback from customers.
- Enhancement: Two assertions promoted to text error messags related to bad PSBT files.

## 3.1.7 - Jul 3, 2020

- Bugfix: support use of new security bags with longer serial numbers.

## 3.1.6 - Jun 14, 2020

- Bugfix of the bugfix: Clear up assertion error that occured with some specific sizes of
  transactions.

## 3.1.5 - Jun 13, 2020

- Bugfix: Signing PSBT with finalization, from MicroSD card did not work. Error about
  "HexWriter" was shown. Fixed!

## 3.1.4 - Jun 12, 2020

- Enhancement: Detect, report and block the recently reported type of attack
  against BIP-143 (replay of segwit inputs) with an error message. No changes
  needed to your input PBST files. Will show errors similar to:
  "Input#0: Expected 15 but PSBT claims 5.00001 BTC"
- Enhancement: When the Coldcard is finalizing the transaction, we show the TXID (hex
  transaction ID) of the transaction on the screen. 
- Enhancement: Export deterministically-derived entropy in the form of
  seed phrases (BIP39), XPRV, private key (WIF), or hex digits using new BIP-85 standard.
  Useful for seeding other wallets from your Coldcard, so you don't need to backup
  "yet another" seed phrase. Derived values (all types) can be easly recreated from
  Coldcard later, or the backup of the Coldcard. Does not expose the Coldcard's master
  secret, should new wallet be compromised.
- Bugfix: When scrambled keypad used with the login delay feature, the PIN-entry sequence
  was not scrambled after the forced delay was complete. Thanks to an anon customer
  for reporting this.
- Bugfix: Scrambled keypad didn't change between PIN prefix and suffix.
- Enhancement: QR Code rendering improved. Should be more readable in more cases. Faster.
- Enhancement: View percent consumed of the settings flash space (just for debug)
- Enhancement: New command to clear the UTXO history, in rare case of false positive.

## 3.1.3 - Apr 30, 2020

- Enhancement: Save your BIP39 passphrases, encrypted, onto a specific SDCard, if desired.
  Passphrases are encrypted with AES-256 (CTR mode) using a key derived from the master
  secret and hash of the serial number of the SDCard. You cannot copy the file to
  another card. To use this feature, press (1) after you've successfully entered your
  passphrase. 'Restore Saved' menu item will appear at top of passphrase-entry menu,
  if correctly-encrypted file is detected.
- Enhancement: Export a generic JSON skeleton file, not aligned with any particular
  desktop/mobile wallet, but useful for any such integrations. Includes XPUB (and
  associated data) needed for P2PKH, P2WPKH (segwit) and P2WPKH-P2SH wallets, which
  conform to BIP44, BIP84, and BIP49 respectively.
  Thanks to [@craigraw](https://twitter.com/craigraw) the idea.
- Enhancement: when signing a text file from MicroSD card, if you specify a derivation
  path that starts with `m/84'/...` indicating that you are following BIP84 for
  segwit addresses, the resulting signature will be formatted as P2WPKH in Bech32.
- Minor code cleanups and optimizations.


## 3.1.2 - Feb 27, 2020

- Bugfix: exporting non-zero account numbers didn't work


## 3.1.1 - Feb 26, 2020

- Enhancement: New setting to enable a scrambled numeric keypad during PIN login.
- Enhancement: Press 4 when viewing a payment address (triggered by USB command) to
  see the QR code on-screen (Mk3 only).
- Enhancement: Can enter non-zero account numbers when exporting wallet files for Electrum
  and Bitcoin Core. This makes importing seeds from other systems easier and safer.
- Enhancement: Dims the display when entering HSM Mode.
- Bugfix: Trust PSBT setting (for multisig wallets) was being ignored. Thanks to @CasaHODL
  for reporting this.
- Bugfix: XPUB values volunteered in the global section of a PSBT for single-signer files would
  cause errors (but ok in multisig). Coldcard will now handle this, although it doesn't need them.

## 3.1.0 - Feb 20, 2020

- HSM (Hardware Security Module) mode: give Coldcard spending rules, including whitelisted
  addresses, velocity limits, subsets of authorizing users ... and Coldcard can sign with
  no human present. Requires companion software to setup (ckbunker or ckcc-protocol),
  and disabled by default, with multi-step on-screen confirmation required to enable. Mk3 only.
- Enhancement: New "user management" menu. Advanced > User Management shows a menu
  with usernames, some details and a 'delete user' command. USB commands must be used to
  create user accounts and they are only used to authenticate txn approvals in HSM mode.
- Enhancement: PSBT transaction can be "visualized" over USB, meaning you can view what
  the Coldcard will show on the screen during approval process, as text, downloaded over USB.
  That text can be signed (always with root key) to prove authenticity.
- Enhancement: Sending large PSBT files, and firmware upgrades over USB should be a little faster.
- IMPORTANT: This release is NOT COMPATIBLE with Mk1 hardware. It will brick Mk1 Coldcards.

## 3.0.6 - Dec 19, 2019

- Security Bugfix: Fixed a multisig PSBT-tampering issue, that could allow a MitM to
  steal funds. Please upgrade ASAP.
- Enhancement: Sign a text file from MicroSD. Input file must have extension .TXT and
  contain a single line of text. Signing key subpath can also provided on the second line.
- Enhancement: Now shows the change outputs of the transaction during signing
  process. This additional data can be ignored, but it is useful for those who
  wish to verify all parts of the new transaction.
- Enhancement: PSBT files on MicroSD can now be provided in base64 or hex encodings. Resulting
  (signed) PSBT will be written in same encoding as the input PSBT.
- Bugfix: crashed on entry into the Address Explorer (some users, sometimes).
- Bugfix: add blank line between addresses shown if sending to multiple destinations.
- Bugfix: multisig outputs were not checked to see if they are change (would have been
  shown as regular outputs), if the PSBT did not have XPUB data in globals section.
- NOTE: This is the final version to support Mk1 hardware.

## 3.0.5 - Nov 25, 2019

- Address explorer can show QR code for any address (Mk3 only). Press 4 to view. Once
  shown, press 1 to invert image, and 5/8 for next address. Succesfull scanning requires
  the best phone camera, and some patience, due to limited screen size.
- Export a command file for Bitcoin Core to create an air-gapped, watch-only wallet.
  Requires v0.18 or higher of Bitcoin Core.
  [docs/bitcoin-core-usage.md](./docs/bitcoin-core-usage.md) has been updated.
  Thanks to [@Sjors](https://github.com/Sjors) for creating this new feature!
- Paper Wallets! Creates random private key, unrelated to your seed words, and
  saves deposit address and private key (WIF format) into a text file on MicroSD. If you
  have a Mk3, it will also add a QR code inside the text file, and if you provide a 
  special PDF-like template file (example in ../docs/paperwallet.pdf) then it will superimpose
  the QR codes into the template, and save the resulting ready-to-print PDF to MicroSD.
  CAUTION: Paper wallets carry MANY RISKS and should only be used for SMALL AMOUNTS.
- Adds a "Format Card" command for erasing MicroSD contents and reformating (FAT32).
- Bugfix: Idle-timeout setting should only take effect after the login countdown.
  Thanks to [@aoeui21](https://twitter.com/aoeui21) for reporting this.

## 3.0.4 - Nov 13, 2019

- Bugfix: encrypted backup files larger than 2000 bytes could fail to verify (but restored okay),
  and this can happen now with larger multisig setups involving many co-signers.

## 3.0.3 - Nov 6, 2019

- Add "Login Countdown" feature: once enabled, you must enter you PIN correctly,
  and then wait out a forced delay (of minutes/hours/days) while a count down
  is shown on-screen. Then enter your PIN correctly, a second time, to get in. You must
  provide continuous power to the Coldcard during this entire period!
  Go to Settings > "Login Countdown" for the time intervals to pick from. Thanks
  to [@JurrienSaelens](https://twitter.com/jurriensaelens) for this feature suggestion.
- Nickname feature: Enter a short text name for your personal Coldcard. It's displayed
  at startup time before PIN is entered. Try it out in Settings > "Set Nickname"
- Bugfix: Adding a second signature (multisig) onto a PSBT already signed by
  a different Coldcard could fail with "psbt.py:351" error.

## 3.0.2 - Nov 1, 2019

- New command in Danger Zone menu to view the seed words on-screen, so you can make
  another on-paper backup as needed.
- Robustness: Analyse paths used for change outputs and show a warning if they
  are not similar in structure to the inputs of that same transaction.
  These are imperfect heuristics and if you receive a false positive, or are doing
  weird things that don't suit the rules below, please send an example PSBT to
  support and we'll see if we can handle it better:
    - same derivation path length
    - shared pattern of hardened/not path components
    - 2nd-last position is one or zero (change/not change convention)
    - last position within 200 units of highest value observed on inputs
- Robustness: Improve checking on key path derivations when we encounter them as text.
    - accept 10h and 10p as if they are 10' (alternative syntax)
    - define a max depth (12) for all derivations
    - thanks to [@TheCharlatan](https://twitter.com/the_charlatan_)
- Security Improvement: during secure logout, wipe entire contents of serial flash,
  which might contain PSBT, signed or unsigned (for more privacy, deniability)

## 3.0.1 - Oct 10, 2019

- MARK3 SUPPORT!
    - Adds support for Mark 3 hardware: larger CPU and better secure element (608)
    - Many invisible changes inside the secure element (ATECC608A).
    - Mark3 will brick itself after 13 incorrect PIN codes, so lots of warning are shown.
- Contains all the features of 2.1.6 and still works on Mk1 and Mk2 hardware
- Visual changes to login process (rounded boxes, different prompts, more warnings)
- New USB command to report if Bitcoin versus Testnet setting is in effect.

## 2.1.6 - Oct 8, 2019

- NEW: "Address Explorer": view receive addresses on the screen of the Coldcard, so you can
  be certain your funds are going to the right place. Can also write first 250 addresses onto
  the SDCard in a simple text (CSV) format. Special thanks go to
  [@hodlwave](https://github.com/hodlwave) for creating this feature.
- Bugfix: Improve error message shown when depth of XPUB of multisig cosigner conflicts with path
  details provided in PSBT or USB 'show address' command.
- Bugfix: When we don't know derivation paths for a multisig wallet, or when all do not share
  a common path-prefix, don't show anything.

## 2.1.5 - Sep 17, 2019

- Bugfix: Changes to redeem vs. witness script content in PSBTs. Affects multisig change outputs,
  primarily.
- Bugfix: Import of multisig wallet from xpubs in PSBT could fail if attempted from SD Card.
- Bugfix: Improved message shown if import of multsig wallet was refused during PSBT signing.

## 2.1.4 - Sep 11, 2019

- Bugfix: For multisig change outputs, many cases were incorrected flagged as fraudulent.

## 2.1.3 - Sep 6, 2019

- Visual change: unknown components of multsig co-signer derivation paths used to be
  shown as `m/?/?/0/1` but will now be shown as `m/_/_/0/1`. The blank indicates better
  that we can't prove what is in that spot, not that we don't know what value is claimed.
- Bugfix: Some backup files would hit an error during restore (random, less than 6%). Those
  existing backup files will be read correctly by this new version of firmware.
- Bugfix: P2SH-P2WPKH change outputs incorrectly flagged as fraudulent (regression from v1.1.0)
- Bugfix: Wanted redeem script, but should be witness script for P2WSH change outputs.

## 2.1.2 - Aug 2, 2019

- Add extra warning screen added about forgetting your PIN.
- Remove warning screen about Testnet vs Mainnet.
- Bugfix: Change for XFP endian display introduced in 2.0.0 didn't actually correct
  endian display and it was still showing values in LE32. Correctly corrected now.
    - now showing both values in "Advanced > View Identity screen".
    - some matching changes to ckcc-protocol (CLI tool)
    - when making multisig wallets in airgap mode, you must use latest firmware on all the units
- Bugfix: Error messages would sometimes disappear off the screen quickly. Now they stay up
  until OK pressed. Text of certain messages also improved.
- Bugfix: Show a nicer message when given a PSBT with corrupted UTXO values.
- Bugfix: Block access to multisig menu when no seed phrase yet defined.
- Bugfix: Any command on multisig menu that used the MicroSD card would crash, if
  card was not present.
- Bugfix: When offline multisig signing sometimes tried to finalize PSBT, but we can't.
- Bugfix: For multi-pass-multisig signing, handle filenames better (end in -part, not -signed).


## 2.1.1 - July 3, 2019

- New feature: Create seed words from D6 dice rolls:
    - under "Import Existing > Dice Rolls"
    - just keep pressing 1 - 6 as you roll. At least 99 rolls are required for 256-bit security
    - seed is sha256(over all rolls, as ascii string)
    - normal seed words are shown so you can write those down instead of the rolls
    - can also "mix in" dice rolls: after Coldcard picks the seed words and shows them,
      press 4 and you can then do some dice rolls (as many or as few as desired) and get a
      new set of words, which adds those rolls as additional entropy.
- Wasabi wallet support: remove extra info from skeleton file, change XFP endian, add version field.

## 2.1.0 - June 26, 2019

- Major release with Multisig support!
    - New menu under: Settings > Multisig Wallets
    - Lists all imported M-of-N wallets already setup
    - Export, import for air-gapped creation
    - Related settings and more
    - Electrum support is in the works.
- Broad change: extended public key finger (XFP) values used to be shown in the
  wrong endian (byte swapped), and prefixed with `0x` to indicate they were a number.
  In fact, they are a byte string and should be shown in network order. Everywhere
  you might be used to seeing your XFP value has been switched, so `0x0f056943`
  becomes `4369050F` (all caps, no `0x` prefix). Affected areas include:
    - BIP39 password confirmation screen
    - Advanced > View Identity screen
    - Electrum skeleton wallet export (label of wallet)
    - Dump public data file (text in file header)
    - `xfp` command in ckcc CLI helper (can show opposite endian, if needed)
- Export skeleton wallets for Wasabi Wallet <https://wasabiwallet.io/> to support air-gapped use.
- Summary file (public.txt) has been reworked to include more XPUB values and a warning about
  using addresses your blockchain-monitoring wallet might not be ready for.
- When BIP39 passphrase is given over USB, and approved, the new XFP is shown on-screen for reference.


## 2.0.4 - May 13, 2019

- Bugfix: Clearing duress PIN would lead to a error screen.
- Bugfix: Advanced > "Lock Down Seed" command didn't work correctly.
- Bugfix: Importing seed words manually didn't work on second try (thanks @duck1123)

## 2.0.3 - Apr 25, 2019

- Transaction signing speed improved by about 3X.
- Will warn if miner's fee is over 5% of txn amount (was 1% before). Hard limit remains 10% (configurable, can be disabled completely).
- Robustness: Tighten stack-depth checking, increase heap size, shuffle some memory.
- Bugfix: Transactions with more than 10 outputs were not summarized correctly.
- Bugfix: Consolidating transactions that move UTXO within same wallet are shown better.
- Bugfix: Better recovery from too-complex transaction errors.
- "Don't forget your PIN" warning message is more bold now.

## 2.0.2 - Apr 9, 2019

- Page up/down on long text displays with 7/9 keys
- Public summary file now includes extended master key fingerprint near top of file.
- Bugfix: signing larger transactions could fail due to lack of memory

## 2.0.1 - Apr 4, 2019

- BIP39 Passphrase support: enter up to 100 characters to create
    new wallets  from your existing seed words. Each is a completely
    independent wallet to Electrum and PSBT files, so please make note
    of the extended master fingerprint (eight hex digits).
- Support for Mark2 hardware, with membrane keypad replacing touch interface.
- Adds activity light during MicroSD card read/write (Mk2 only)
- New command: "Lock down seed" which converts BIP39 seed words and passphrase into the
    master xprv and saves that as new wallet secret. Locks in the passphrase, deletes seed words.
- New bootrom, version 1.2.1 with Mk2 hardware support and improved one-wire bus MitM defences.
- Bugfix: extra keypress occurs during certain interactions involving key repeat.
- 2.0.0 vs 2.0.1 bugfix: underscore/space indicator shown on Settings > Idle Timeout menu

## 1.1.1 - Dec 2018

- Rename menu item "Change PIN code" => "PIN Options"
- Trivial bugfix in unused codepath (`get_duress_secret` hits assertion).


## 1.1.0 - Nov 2018

- Allow setting max network fee to a number of possible levels, or disable it (was
  previously fixed to 10%). Thanks to @crwatkins for this suggestion.

- Touch improvements: two new setting, which are between the old 'Least Sensitive'
  and 'Most Sensitive' settings. New menu text.

- Touch sensitivity preference is applied before login, so PIN entry is easier.

- Although we do not use the `bech32_decode()` function recently found to have
  an buffer overflow bug, we've included the fix into our fork of the affected
  library. This change, and the original bug, does not affect the Coldcard firmware
  in any way.

- Correctly include witness data in transactions when signing based on witness
  UTXO data (thanks to @SomberNight)

- Bugfix: Fix divide-by-zero if transaction sends zero amount out (only possible if 
  network fee equals 100% of inputs).

## 1.0.2 - Sep 2018

- Add support for [SLIP-132](https://github.com/satoshilabs/slips/blob/master/slip-0132.md)
    - yprv/zprv keys can now be imported
    - public.txt file includes both SLIP-132 and BIP-32 values where needed (segwit cases)
    - test cases added to match

- Can create Electrum skeleton wallet for Segwit Native and Segwit P2SH now.
    - caveat: the plugin is not ready yet for P2SH/Segwit, but Segwit native is fine

- Improvements in 'public.txt' output:
    - add SLIP-132 values where we can
    - correct names when used for Litecoin

- Improvements to backup and restore
    - can now restore cleartext backups (for devs only!)
    - fix "Unable to open ... /sd/backup.7z" error


## 1.0.1 - Sep 2018

- Touch sensitivity improvements: now less sensitive (by default) and a new setting can
  change that back to fast and sensitive, or select low sensitivity for noisy environments or
  personal preference.

- Remove respin feature (press 2) when showing seed words, and add confirm step
  to Cancel press. This misfeature was causing grief due to accidents during the
  high-stress seed word process.

- Improvement: show better what's happening during PIN attempt forced delay.

- Bugfix: possible lockup after entering an incorrect PIN code

- Bugfix: 'warm reset' inside Debug Functions didn't work properly.


## 1.0.0r2 - Aug 2018

- Initial release to public<|MERGE_RESOLUTION|>--- conflicted
+++ resolved
@@ -1,18 +1,16 @@
-<<<<<<< HEAD
-## 3.2.2 - Jan ??, 2021
-- Bugfix: Disable more path derivation checks to "Skip Checks" feature for multisig
-  compatibility. Addresses error shown when working previous Spectre multisig wallets
-  (`multisig.py: 891`)
-=======
+## 3.2.2 - Jan 14, 2021
+
 - Major Address Explorer enhancements! Thanks go to [@switck](https://twitter.com/switck)
   for this major bump.
     - View sub-accounts now, just enter the account number.
     - Enter any custom derivation path, by entering numbers directly.
-    - Multisig wallet support! (Caveat: addresses are for verification only
+    - Multisig wallet support! (Caveat: addresses are for verification purposes
       and never for direct use as deposit, so they are partially redacted)
     - Warning screen can be suppressed after reading first time (press 6)
     - Export of addresses now named "addresses.csv" not "...txt"
->>>>>>> d13716cb
+- Bugfix: Disable more path derivation checks for "Skip Checks" in
+  multisig compatibility feature. Handles error shown when working
+  with previously-imported Spectre multisig wallets (`multisig.py: 891`).
 
 ## 3.2.1 - Jan 8, 2021
 
