--- conflicted
+++ resolved
@@ -9,12 +9,9 @@
   use same account number on each participating Coldcard, but we recommend that. Creating
   new P2SH (BIP-45) type air-gapped wallets has been removed since it cannot support
   multiple accounts.
-<<<<<<< HEAD
 - Enhancement: Show new firmware version number and date before installing firmware update.
-=======
 - Bugfix: Could not clear PIN codes, including the duress PIN, so was not possible to wipe
   the main secret, if a duress PIN had been set. 999999-999999 works again now.
->>>>>>> 2be66753
 - Bugfix: Deleting a multisig wallet that was identical to another wallet, except
   for different address type, would lead to an error.
 - Bugfix: Standardize on BIP-nn in place of BIPnn in source code, messages and docs.
