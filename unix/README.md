--- conflicted
+++ resolved
@@ -49,12 +49,8 @@
 - `--secret 01abababab...` => directly set contents of SE secret, see SecretStash.encode()
 - `--eject` => pretend no (simulated) SD Card is inserted
 - `--seq 1234yx34` => after start, enter those keypresses to get you to some submenu
-<<<<<<< HEAD
-=======
 
->>>>>>> 78ef4503
-
-See `frozen-modules/sim-settings.py` for the details of settings-related options.
+See `variant/sim_settings.py` for the details of settings-related options.
 
 ## Requirements
 
