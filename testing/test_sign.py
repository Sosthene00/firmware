# (c) Copyright 2020 by Coinkite Inc. This file is covered by license found in COPYING-CC.
#
# Transaction Signing. Important.
#
import time, pytest, os, random, pdb, struct
from ckcc_protocol.protocol import CCProtocolPacker, CCProtoError, MAX_TXN_LEN, CCUserRefused
from binascii import b2a_hex, a2b_hex
from psbt import BasicPSBT, BasicPSBTInput, BasicPSBTOutput, PSBT_IN_REDEEM_SCRIPT
from io import BytesIO
from pprint import pprint, pformat
from decimal import Decimal
from base64 import b64encode, b64decode
from helpers import B2A, U2SAT, prandom, fake_dest_addr, make_change_addr, parse_change_back
from helpers import xfp2str
from pycoin.key.BIP32Node import BIP32Node
from constants import ADDR_STYLES, ADDR_STYLES_SINGLE
from txn import *
from ckcc_protocol.constants import STXN_FINALIZE, STXN_VISUALIZE, STXN_SIGNED

@pytest.mark.parametrize('finalize', [ False, True ])
def test_sign1(dev, need_keypress, finalize):
    in_psbt = a2b_hex(open('data/p2pkh-in-scriptsig.psbt', 'rb').read())

    ll, sha = dev.upload_file(in_psbt)

    dev.send_recv(CCProtocolPacker.sign_transaction(ll, sha, finalize))

    #need_keypress('y')

    with pytest.raises(CCProtoError) as ee:
        while dev.send_recv(CCProtocolPacker.get_signed_txn(), timeout=None) == None:
            pass

    #assert 'None of the keys' in str(ee)
    #assert 'require subpaths' in str(ee)
    assert 'PSBT does not contain any key path information' in str(ee)


@pytest.mark.parametrize('fn', [
	'data/missing_ins.psbt',
	'data/missing_txn.psbt',
	'data/truncated.psbt',
	'data/unknowns-ins.psbt',
	'data/unknowns-ins.psbt',
	'data/dup_keys.psbt',
])
def test_psbt_parse_fails(try_sign, fn):

    # just parse them
    with pytest.raises(CCProtoError) as ee:
        orig, result = try_sign(fn, accept=False)

    msg = ee.value.args[0]
    assert ('PSBT parse failed' in msg) or ('Invalid PSBT' in msg)

@pytest.mark.parametrize('fn', [
	'data/2-of-2.psbt',
	'data/filled_scriptsig.psbt',
	'data/one-p2pkh-in.psbt',
	'data/p2pkh+p2sh+outs.psbt',
	'data/p2pkh-in-scriptsig.psbt',
	'data/p2pkh-p2sh-p2wpkh.psbt',
	'data/worked-1.psbt',
	'data/worked-2.psbt',
	'data/worked-unsigned.psbt',
	'data/worked-4.psbt',
	'data/worked-5.psbt',
	'data/worked-combined.psbt',
	'data/worked-7.psbt',
])
@pytest.mark.parametrize('accept', [True, False])
def test_psbt_parse_good(try_sign, fn, accept):
    # successful parses, but not signable

    # just parse them
    with pytest.raises(CCProtoError) as ee:
        orig, result = try_sign(fn, accept=accept)

    msg = ee.value.args[0]
    assert ('Missing UTXO' in msg) \
                or ('None of the keys' in msg) \
                or ('completely signed already' in msg) \
                or ('PSBT does not contain any key path information' in msg) \
                or ('require subpaths' in msg), msg


# works, but annoying output
def xxx_test_sign_truncated(dev):
    ll, sha = dev.upload_file(open('data/truncated.psbt', 'rb').read())

    dev.send_recv(CCProtocolPacker.sign_transaction(ll, sha))

    with pytest.raises(CCProtoError):
        done = None
        while done == None:
            time.sleep(0.050)
            done = dev.send_recv(CCProtocolPacker.get_signed_txn(), timeout=None)


@pytest.mark.parametrize('fn', [
	'data/2-of-2.psbt',
	'data/dup_keys.psbt',
	'data/filled_scriptsig.psbt',
	'data/one-p2pkh-in.psbt',
	'data/p2pkh+p2sh+outs.psbt',
	'data/p2pkh-in-scriptsig.psbt',
	'data/p2pkh-p2sh-p2wpkh.psbt',
	'data/worked-1.psbt',
	'data/worked-2.psbt',
	'data/worked-unsigned.psbt',
	'data/worked-4.psbt',
	'data/worked-5.psbt',
	'data/worked-combined.psbt',
	'data/worked-7.psbt',
])
def test_psbt_proxy_parsing(fn, sim_execfile, sim_exec):
    # unit test: parsing by the psbt proxy object

    sim_exec('import main; main.FILENAME = %r; ' % ('../../testing/'+fn))
    rv = sim_execfile('devtest/unit_psbt.py')
    assert not rv, rv

    rb = '../unix/work/readback.psbt'

    oo = BasicPSBT().parse(open(fn, 'rb').read())
    rb = BasicPSBT().parse(open(rb, 'rb').read())
    assert oo == rb

@pytest.mark.unfinalized
def test_speed_test(request, fake_txn, is_mark3, start_sign, end_sign, dev, need_keypress):
    import time
    # measure time to sign a larger txn
    if is_mark3:
        num_in = 20
        num_out = 250
    else:
        num_in = 9
        num_out = 100

    psbt = fake_txn(num_in, num_out, dev.master_xpub, segwit_in=True)

    open('debug/speed.psbt', 'wb').write(psbt)
    dt = time.time()
    start_sign(psbt, finalize=False)

    tx_time = time.time() - dt

    need_keypress('y', timeout=None)

    dt = time.time()
    done = None
    while done == None:
        time.sleep(0.05)
        done = dev.send_recv(CCProtocolPacker.get_signed_txn(), timeout=None)

    ready_time = time.time() - dt

    print("  Tx time: %.1f" % tx_time)
    print("Sign time: %.1f" % ready_time)

if 0:
    # TODO: attempt to re-create the mega transaction: 5,569 inputs, one out
    # see <https://bitcoin.stackexchange.com/questions/11542>
    # - how big woudl PSBT be?
    # - not a great test case because so slow.
    def test_mega_txn(fake_txn, is_mark4, start_sign, end_sign, dev):
        if not is_mark4:
            raise pytest.xfail('no way')

        psbt = fake_txn(5569, 1, dev.master_xpub)

        open('debug/mega.psbt', 'wb').write(psbt)

        _, txn = try_sign(psbt, accept=True, finalize=True)

        open('debug/mega.txn', 'wb').write(txn)


@pytest.mark.parametrize('segwit', [True, False])
@pytest.mark.parametrize('out_style', ADDR_STYLES)
def test_io_size(request, decode_with_bitcoind, fake_txn, is_mark3, is_mark4,
                    start_sign, end_sign, dev, segwit, out_style, accept = True):

    # try a bunch of different bigger sized txns
    # - important to test on real device, due to it's limited memory
    # - cmdline: "pytest test_sign.py -k test_io_size --dev --manual -s --durations=50"
    # - simulator can do 400/400 but takes long time
    # - offical target: 20 inputs, 250 outputs (see docs/limitations.md)
    # - complete run on real hardware takes 1800.94 seconds = 30 minutes
    # - only mk3 can do full amounts
    # - time on mk3, v4.0.0 firmware: 13 minutes

    num_in = 10
    num_out = 10

    if is_mark3:
        num_in = 20
        num_out = 250
    elif is_mark4:
        num_in = 250
        num_out = 2000

    psbt = fake_txn(num_in, num_out, dev.master_xpub, segwit_in=segwit, outstyles=[out_style])

    open('debug/last.psbt', 'wb').write(psbt)

    start_sign(psbt, finalize=True)

    # on simulator, read screen
    try:
        cap_story = request.getfixturevalue('cap_story')
        time.sleep(.1)
        title, story = cap_story()
        assert 'OK TO SEND' in title
    except:
        cap_story = None

    signed = end_sign(accept, finalize=True)

    open('debug/signed.txn', 'wb').write(signed)

    decoded = decode_with_bitcoind(signed)

    #print("Bitcoin code says:", end=''); pprint(decoded)

    if cap_story:
        # check we are showing right addresses
        shown = set()
        hidden = set()
        for i in decoded['vout']:
            dest = i['scriptPubKey']['addresses'][0]
            val = i['value']
            if dest in story:
                shown.add((val, dest))
                assert str(val) in story
            else:
                hidden.add((val, dest))

        # UI only shows 10 largest outputs if there are too many
        # - assuming no change outputs here
        MAX_VIZ = 10
        if num_out <= MAX_VIZ:
            assert len(shown) == num_out
            assert not hidden
        else:
            assert 'which total' in story
            assert len(shown) == MAX_VIZ
            assert len(hidden) >= 1
            assert len(shown) + len(hidden) == len(decoded['vout'])
            assert max(v for v,d in hidden) >= min(v for v,d in shown)
    
    
@pytest.mark.parametrize('num_ins', [ 2, 7, 15 ])
@pytest.mark.parametrize('segwit', [True, False])
def test_real_signing(fake_txn, try_sign, dev, num_ins, segwit, decode_with_bitcoind):
    # create a TXN using actual addresses that are correct for DUT
    xp = dev.master_xpub

    psbt = fake_txn(num_ins, 1, xp, segwit_in=segwit)
    open('debug/real-%d.psbt' % num_ins, 'wb').write(psbt)

    _, txn = try_sign(psbt, accept=True, finalize=True)

    #print('Signed; ' + B2A(txn))

    decoded = decode_with_bitcoind(txn)

    #pprint(decoded)

    assert len(decoded['vin']) == num_ins
    if segwit:
        assert all(x['txinwitness'] for x in decoded['vin'])

@pytest.mark.unfinalized        # iff we_finalize=F
@pytest.mark.parametrize('we_finalize', [ False, True ])
@pytest.mark.parametrize('num_dests', [ 1, 10, 25 ])
@pytest.mark.bitcoind
def test_vs_bitcoind(match_key, check_against_bitcoind, bitcoind, start_sign, end_sign, we_finalize, num_dests):

    wallet_xfp = match_key()

    bal = bitcoind.getbalance()
    assert bal > 0, "need some play money; drink from a faucet"

    amt = round((bal/4)/num_dests, 6)

    args = {}

    for no in range(num_dests):
        dest = bitcoind.getrawchangeaddress()
        assert dest[0] in '2mn' or dest.startswith('tb1'), dest

        args[dest] = amt

    if 0:
        # old approach: fundraw + convert to psbt

        # working with hex strings here
        txn = bitcoind.createrawtransaction([], args)
        assert txn[0:2] == '02'
        #print(txn)

        resp = bitcoind.fundrawtransaction(txn)
        txn2 = resp['hex']
        fee = resp['fee']
        chg_pos = resp['changepos']
        #print(txn2)

        print("Sending %.8f XTN to %s (Change back in position: %d)" % (amt, dest, chg_pos))

        psbt = b64decode(bitcoind.converttopsbt(txn2, True))

    # use walletcreatefundedpsbt
    # - updated/validated against 0.17.1
    resp = bitcoind.walletcreatefundedpsbt([], args, 0, {
                'subtractFeeFromOutputs': list(range(num_dests)),
                'feeRate': 0.00001500}, True)

    if 0:
        # OMFG all this to reconstruct the rpc command!
        import json, decimal
        def EncodeDecimal(o):
            if isinstance(o, decimal.Decimal):
                return float(round(o, 8))
            raise TypeError

        print('walletcreatefundedpsbt "[]" "[%s]" 0 {} true' % json.dumps(args,
                    default=EncodeDecimal).replace('"', '\\"'))

    psbt = b64decode(resp['psbt'])
    fee = resp['fee']
    chg_pos = resp['changepos']

    open('debug/vs.psbt', 'wb').write(psbt)

    # check some basics
    mine = BasicPSBT().parse(psbt)
    for i in mine.inputs:
        got_xfp, = struct.unpack_from('I', list(i.bip32_paths.values())[0])
        #assert hex(got_xfp) == hex(wallet_xfp), "wrong HD master key fingerprint"

        # see <https://github.com/bitcoin/bitcoin/issues/15884>
        if hex(got_xfp) != hex(wallet_xfp):
            raise pytest.xfail("wrong HD master key fingerprint")

    # pull out included txn
    txn2 = B2A(mine.txn)

    start_sign(psbt, finalize=we_finalize)

    # verify against how bitcoind reads it
    check_against_bitcoind(txn2, fee)

    signed = end_sign(accept=True, finalize=we_finalize)
    open('debug/vs-signed.psbt', 'wb').write(signed)

    if not we_finalize:
        b4 = BasicPSBT().parse(psbt)
        aft = BasicPSBT().parse(signed)
        assert b4 != aft, "signing didn't change anything?"

        open('debug/signed.psbt', 'wb').write(signed)
        resp = bitcoind.finalizepsbt(str(b64encode(signed), 'ascii'), True)

        #combined_psbt = b64decode(resp['psbt'])
        #open('debug/combined.psbt', 'wb').write(combined_psbt)

        assert resp['complete'] == True, "bitcoind wasn't able to finalize it"

        network = a2b_hex(resp['hex'])

        # assert resp['complete']
        print("Final txn: %r" % network)
        open('debug/finalized-by-btcd.txn', 'wb').write(network)

        # try to send it
        txed = bitcoind.sendrawtransaction(B2A(network))
        print("Final txn hash: %r" % txed)

    else:
        assert signed[0:4] != b'psbt', "expecting raw bitcoin txn"
        #print("Final txn: %s" % B2A(signed))
        open('debug/finalized-by-cc.txn', 'wb').write(signed)

        txed = bitcoind.sendrawtransaction(B2A(signed))
        print("Final txn hash: %r" % txed)

def test_sign_example(set_master_key, sim_execfile, start_sign, end_sign):
    # use the private key given in BIP 174 and do similar signing
    # as the examples.

    # TODO fix this
    # - doesn't work anymore, because we won't sign a multisig we don't know the wallet details for
    raise pytest.skip('needs rework')
    
    exk = 'tprv8ZgxMBicQKsPd9TeAdPADNnSyH9SSUUbTVeFszDE23Ki6TBB5nCefAdHkK8Fm3qMQR6sHwA56zqRmKmxnHk37JkiFzvncDqoKmPWubu7hDF'
    set_master_key(exk)

    mk = BIP32Node.from_wallet_key(exk)

    psbt = a2b_hex(open('data/worked-unsigned.psbt', 'rb').read())

    start_sign(psbt)
    signed = end_sign(True)

    aft = BasicPSBT().parse(signed)
    expect = BasicPSBT().parse(open('data/worked-combined.psbt', 'rb').read())

    assert aft == expect

    #assert 'require subpaths to be spec' in str(ee)

@pytest.mark.unfinalized
def test_sign_p2sh_p2wpkh(match_key, start_sign, end_sign, bitcoind):
    # Check we can finalize p2sh_p2wpkh inputs right.

    # TODO fix this
    # - doesn't work anymore, because we won't sign a multisig we don't know the wallet details for
    raise pytest.skip('needs rework')

    wallet_xfp = match_key()

    fn = 'data/p2sh_p2wpkh.psbt'

    psbt = open(fn, 'rb').read()

    start_sign(psbt, finalize=True)
    signed = end_sign(accept=True)
    #signed = end_sign(None)
    open('debug/p2sh-signed.psbt', 'wb').write(signed)

    #print('my finalization: ' + B2A(signed))

    start_sign(psbt, finalize=False)
    signed_psbt = end_sign(accept=True)

    # use bitcoind to combine
    open('debug/signed.psbt', 'wb').write(signed_psbt)
    resp = bitcoind.finalizepsbt(str(b64encode(signed_psbt), 'ascii'), True)

    assert resp['complete'] == True, "bitcoind wasn't able to finalize it"
    network = a2b_hex(resp['hex'])

    #print('his finalization: ' + B2A(network))

    assert network == signed

@pytest.mark.unfinalized
def test_sign_p2sh_example(set_master_key, sim_execfile, start_sign, end_sign, decode_psbt_with_bitcoind, offer_ms_import, need_keypress, clear_ms):
    # Use the private key given in BIP 174 and do similar signing
    # as the examples.

    # PROBLEM: we can't handle this, since we don't allow same cosigner key to be used
    # more than once and that check happens after we decide we can sign an input, and yet
    # no way to provide the right set of keys needed since 4 in total, etc, etc.
    # - code below nearly works tho
    raise pytest.skip('difficult example')
    
    # expect xfp=4F6A0CD9
    exk = 'tprv8ZgxMBicQKsPd9TeAdPADNnSyH9SSUUbTVeFszDE23Ki6TBB5nCefAdHkK8Fm3qMQR6sHwA56zqRmKmxnHk37JkiFzvncDqoKmPWubu7hDF'
    set_master_key(exk)

    # Peeked at PSBT to know the full, deep hardened path we'll need.
    # in1: 0'/0'/0' and 0'/0'/1'
    # in2: 0'/0'/3' and 0'/0'/2'

    config = "name: p2sh-example\npolicy: 2 of 2\n\n"
    n1 = BIP32Node.from_hwif(exk).subkey_for_path("0'/0'").hwif()
    n2 = BIP32Node.from_hwif(exk).subkey_for_path("0'/0'").hwif()
    xfp = '4F6A0CD9'
    config += f'{xfp}: {n1}\n{xfp}: {n2}\n'

    clear_ms()
    offer_ms_import(config)
    time.sleep(.1)
    need_keypress('y')

    psbt = a2b_hex(open('data/worked-unsigned.psbt', 'rb').read())

    # PROBLEM: revised BIP-174 has p2sh multisig cases which we don't support yet.
    # - it has two signatures from same key on same input
    # - that's a rare case and not worth supporting in the firmware
    # - but we can do it in two passes
    # - the MS wallet is also hard, since dup xfp (same actual key) ... altho can
    #   provide different subkeys

    start_sign(psbt)
    part_signed = end_sign(True)

    open('debug/ex-signed-part.psbt', 'wb').write(part_signed)

    b4 = BasicPSBT().parse(psbt)
    aft = BasicPSBT().parse(part_signed)
    assert b4 != aft, "(partial) signing didn't change anything?"

    # NOTE: cannot handle combining multisig txn yet, so cannot finalize on-device
    start_sign(part_signed, finalize=False)
    signed = end_sign(True, finalize=False)

    open('debug/ex-signed.psbt', 'wb').write(signed)
    aft2 = BasicPSBT().parse(signed)

    decode = decode_psbt_with_bitcoind(signed)
    pprint(decode)

    mx_expect = BasicPSBT().parse(a2b_hex(open('data/worked-combined.psbt', 'rb').read()))
    assert aft2 == mx_expect

    expect = a2b_hex(open('data/worked-combined.psbt', 'rb').read())
    decode_ex = decode_psbt_with_bitcoind(expect)

    # NOTE: because we are using RFC6979, the exact bytes of the signatures should match

    for i in range(2):
        assert decode['inputs'][i]['partial_signatures'] == \
                    decode_ex['inputs'][i]['partial_signatures']

    if 0:
        import json, decimal
        def EncodeDecimal(o):
            if isinstance(o, decimal.Decimal):
                return float(round(o, 8))
            raise TypeError
        json.dump(decode, open('debug/core-decode.json', 'wt'), indent=2, default=EncodeDecimal)

@pytest.mark.bitcoind
def test_change_case(start_sign, end_sign, check_against_bitcoind, cap_story):
    # is change shown/hidden at right times. no fraud checks 

    # NOTE: out#1 is change:
    chg_addr = 'mvBGHpVtTyjmcfSsy6f715nbTGvwgbgbwo'

    psbt = open('data/example-change.psbt', 'rb').read()

    start_sign(psbt)

    time.sleep(.1)
    _, story = cap_story()
    assert chg_addr in story

    b4 = BasicPSBT().parse(psbt)
    check_against_bitcoind(B2A(b4.txn), Decimal('0.00000294'), change_outs=[1,])

    signed = end_sign(True)
    open('debug/chg-signed.psbt', 'wb').write(signed)

    # modify it: remove bip32 path
    b4.outputs[1].bip32_paths = {}
    with BytesIO() as fd:
        b4.serialize(fd)
        mod_psbt = fd.getvalue()

    start_sign(mod_psbt)

    time.sleep(.1)
    _, story = cap_story()

    # no change expected (they are outputs)
    assert 'Change back' not in story

    check_against_bitcoind(B2A(b4.txn), Decimal('0.00000294'), change_outs=[])

    signed2 = end_sign(True)
    open('debug/chg-signed2.psbt', 'wb').write(signed)
    aft = BasicPSBT().parse(signed)
    aft2 = BasicPSBT().parse(signed2)
    assert aft.txn == aft2.txn

@pytest.mark.parametrize('case', [ 1, 2])
@pytest.mark.bitcoind
def test_change_fraud_path(start_sign, end_sign, case, check_against_bitcoind, cap_story):
    # fraud: BIP-32 path of output doesn't lead to pubkey indicated

    # NOTE: out#1 is change:
    chg_addr = 'mvBGHpVtTyjmcfSsy6f715nbTGvwgbgbwo'

    psbt = open('data/example-change.psbt', 'rb').read()
    b4 = BasicPSBT().parse(psbt)

    (pubkey, path), = b4.outputs[1].bip32_paths.items()
    skp = bytearray(b4.outputs[1].bip32_paths[pubkey])
    if case == 1:
        # change subkey
        skp[-2] ^= 0x01
    elif case == 2:
        # change xfp
        skp[0] ^= 0x01

    b4.outputs[1].bip32_paths[pubkey] = bytes(skp)

    with BytesIO() as fd:
        b4.serialize(fd)
        mod_psbt = fd.getvalue()

    open('debug/mod-%d.psbt' % case, 'wb').write(mod_psbt)

    if case == 1:
        start_sign(mod_psbt)
        with pytest.raises(CCProtoError) as ee:
            signed = end_sign(True)
        assert 'BIP-32 path' in str(ee)
    elif case == 2:
        # will not consider it a change output, but not an error either
        start_sign(mod_psbt)
        check_against_bitcoind(B2A(b4.txn), Decimal('0.00000294'), change_outs=[])

        time.sleep(.1)
        _, story = cap_story()
        assert chg_addr in story
        assert 'Change back:' not in story

        signed = end_sign(True)

@pytest.mark.bitcoind
def test_change_fraud_addr(start_sign, end_sign, check_against_bitcoind, cap_story):
    # fraud: BIP-32 path of output doesn't match TXO address
    from pycoin.tx.Tx import Tx
    from pycoin.tx.TxOut import TxOut

    # NOTE: out#1 is change:
    #chg_addr = 'mvBGHpVtTyjmcfSsy6f715nbTGvwgbgbwo'

    psbt = open('data/example-change.psbt', 'rb').read()
    b4 = BasicPSBT().parse(psbt)

    # tweak output addr to garbage
    t = Tx.parse(BytesIO(b4.txn))
    chg = t.txs_out[1]          # pycoin.tx.TxOut.TxOut
    b = bytearray(chg.script)
    b[-5] ^= 0x55
    chg.script = bytes(b)

    b4.txn = t.as_bin()

    with BytesIO() as fd:
        b4.serialize(fd)
        mod_psbt = fd.getvalue()

    open('debug/mod-addr.psbt', 'wb').write(mod_psbt)

    start_sign(mod_psbt)
    with pytest.raises(CCProtoError) as ee:
        signed = end_sign(True)
    assert 'Change output is fraud' in str(ee)


@pytest.mark.parametrize('case', [ 'p2wpkh', 'p2sh'])
@pytest.mark.bitcoind
def test_change_p2sh_p2wpkh(start_sign, end_sign, check_against_bitcoind, cap_story, case):
    # not fraud: output address encoded in various equiv forms
    from pycoin.tx.Tx import Tx
    from pycoin.tx.TxOut import TxOut

    # NOTE: out#1 is change:
    #chg_addr = 'mvBGHpVtTyjmcfSsy6f715nbTGvwgbgbwo'

    psbt = open('data/example-change.psbt', 'rb').read()
    b4 = BasicPSBT().parse(psbt)

    t = Tx.parse(BytesIO(b4.txn))

    pkh = t.txs_out[1].hash160()

    if case == 'p2wpkh':
        t.txs_out[1].script = bytes([0, 20]) + bytes(pkh)

        from bech32 import encode
        expect_addr = encode('tb', 0, pkh)

    elif case == 'p2sh':

        spk = bytes([0xa9, 0x14]) + pkh + bytes([0x87])

        b4.outputs[1].redeem_script = bytes([0, 20]) + bytes(pkh)
        t.txs_out[1].script = spk

        expect_addr = t.txs_out[1].address('XTN')

    b4.txn = t.as_bin()

    with BytesIO() as fd:
        b4.serialize(fd)
        mod_psbt = fd.getvalue()

    open('debug/mod-%s.psbt' % case, 'wb').write(mod_psbt)

    start_sign(mod_psbt)

    time.sleep(.1)
    _, story = cap_story()

    check_against_bitcoind(B2A(b4.txn), Decimal('0.00000294'), change_outs=[1,],
            dests=[(1, expect_addr)])

    #print(story)
    assert expect_addr in story
    assert parse_change_back(story) == (Decimal('1.09997082'), [expect_addr])

    signed = end_sign(True)

def test_sign_multisig_partial_fail(start_sign, end_sign):

    # file from AChow, via slack: a partially signed multisig setup (which we can't handle)
    #fn = 'data/multisig-single.psbt'
    fn = 'data/multisig-single-unsigned.psbt'
    from base64 import b64decode

    psbt = b64decode(open(fn, 'rb').read())

    with pytest.raises(CCProtoError) as ee:
        start_sign(psbt, finalize=True)
        signed = end_sign(accept=True)

    assert 'None of the keys involved' in str(ee)

@pytest.mark.unfinalized
def test_sign_wutxo(start_sign, set_seed_words, end_sign, cap_story, sim_exec, sim_execfile):

    # Example from SomberNight: we can sign it, but signature won't be accepted by
    # network because the PSBT lies about the UTXO amount and tries to give away to miners,
    # as overly-large fee.

    set_seed_words('fault lava rice chest uncle exclude power tornado catalog stool'
                    ' swear rival sun aspect oyster deer pepper exchange scrap toward'
                    ' mix second world shaft')

    in_psbt = a2b_hex(open('data/snight-example.psbt', 'rb').read()[:-1])

    for fin in (False, True):
        start_sign(in_psbt, finalize=fin)

        time.sleep(.1)
        _, story = cap_story()

        #print(story)

        assert 'Network fee:\n0.00000500 XTN' in story

        # check we understood it right
        ex = dict(  had_witness=False, num_inputs=1, num_outputs=1, sw_inputs=[True], 
                    miner_fee=500, warnings_expected=0,
                    lock_time=1442308, total_value_out=99500,
                    total_value_in=100000)

        rv= sim_exec('import main; main.EXPECT = %r; ' % ex)
        if rv: pytest.fail(rv)
        rv = sim_execfile('devtest/check_decode.py')
        if rv: pytest.fail(rv)

        signed = end_sign(True, finalize=fin)

        open('debug/sn-signed.'+ ('txn' if fin else 'psbt'), 'wt').write(B2A(signed))

@pytest.mark.parametrize('fee_max', [ 10, 25, 50])
@pytest.mark.parametrize('under', [ False, True])
def test_network_fee_amts(fee_max, under, fake_txn, try_sign, start_sign, dev, settings_set, sim_exec, cap_story):

    settings_set('fee_limit', fee_max)

    # creat a txn with single 1BTC input, and one output, equal to 1BTC-fee
    target = (fee_max - 2) if under else fee_max
    outval = int(1E8 / ((target/100.) + 1.))

    psbt = fake_txn(1, 1, dev.master_xpub, fee=None, outvals=[outval])

    open('debug/fee.psbt', 'wb').write(psbt)

    if not under:
        with pytest.raises(CCProtoError) as ee:
            try_sign(psbt, False)
        msg = ee.value.args[0]
        assert 'Network fee bigger than' in msg
        assert ('than %d%% of total' % target) in msg
    else:
        start_sign(psbt, False)
        time.sleep(.1)
        _, story = cap_story()

        assert 'warning below' in story
        assert 'Big Fee' in story
        assert 'more than 5% of total' in story

    settings_set('fee_limit', 10)

def test_network_fee_unlimited(fake_txn, start_sign, end_sign, dev, settings_set, cap_story):

    settings_set('fee_limit', -1)

    # creat a txn with single 1BTC input, and tiny one output; the rest is fee
    outval = 100

    psbt = fake_txn(1, 1, dev.master_xpub, fee=None, outvals=[outval])

    open('debug/fee-un.psbt', 'wb').write(psbt)

    # should be able to sign, but get warning
    start_sign(psbt, False)

    time.sleep(.1)
    _, story = cap_story()

    #print(story)

    assert 'warning below' in story
    assert 'Big Fee' in story
    assert 'more than 5% of total' in story

    settings_set('fee_limit', 10)

@pytest.mark.parametrize('num_outs', [ 2, 7, 15 ])
@pytest.mark.parametrize('act_outs', [ 2, 1, -1])
@pytest.mark.parametrize('segwit', [True, False])
@pytest.mark.parametrize('add_xpub', [True, False])
@pytest.mark.parametrize('out_style', ADDR_STYLES_SINGLE)
@pytest.mark.parametrize('visualized', [0, STXN_VISUALIZE, STXN_VISUALIZE|STXN_SIGNED])
def test_change_outs(fake_txn, start_sign, end_sign, cap_story, dev, num_outs, master_xpub,
                        act_outs, segwit, out_style, visualized, add_xpub, num_ins=3):
    # create a TXN which has change outputs, which shouldn't be shown to user, and also not fail.
    xp = dev.master_xpub

    couts = num_outs if act_outs == -1 else num_ins-act_outs
    psbt = fake_txn(num_ins, num_outs, xp, segwit_in=segwit,
                        outstyles=[out_style], change_outputs=range(couts), add_xpub=add_xpub)

    open('debug/change.psbt', 'wb').write(psbt)

    # should be able to sign, but get warning
    if not visualized:
        start_sign(psbt, False)

        time.sleep(.1)
        title, story = cap_story()
        print(repr(story))

        assert title == "OK TO SEND?"
    else:
        # use new feature to have Coldcard return the 'visualization' of transaction
        start_sign(psbt, False, stxn_flags=visualized)
        story = end_sign(accept=None, expect_txn=False)

        story = story.decode('ascii')

        if (visualized & STXN_SIGNED):
            # last line should be signature, using 'm' over the rest
            from pycoin.contrib.msg_signing import verify_message
            from pycoin.key.BIP32Node import BIP32Node

            #def verify_message(key_or_address, signature, message=None, msg_hash=None, netcode=None):

            assert story[-1] == '\n'
            last_nl = story[:-1].rindex('\n')
            msg, sig = story[0:last_nl+1], story[last_nl:]
            wallet = BIP32Node.from_wallet_key(master_xpub)
            assert verify_message(wallet, sig, message=msg) == True
            story = msg

    assert 'Network fee' in story

    if couts < num_outs:
        assert '- to address -' in story
    else:
        assert 'Consolidating' in story

    if couts == 1:
        assert "- to address -" in story
    else:
        assert "- to addresses -" in story

    val, addrs = parse_change_back(story)
    assert val > 0          # hard to calc here
    assert len(addrs) == couts
    if out_style == 'p2pkh':
        assert all((i[0] in 'mn') for i in addrs)
    elif out_style == 'p2wpkh':
        assert set(i[0:4] for i in addrs) == {'tb1q'}
    elif out_style == 'p2wpkh-p2sh':
        assert set(i[0] for i in addrs) == {'2'}

def KEEP_test_random_psbt(try_sign, sim_exec, fname="data/   .psbt"):
    # allow almost any PSBT to run on simulator, at least up until wrong pubkeys detected
    # - detects expected XFP and changes to match
    # - good for debug of random psbt
    oo = BasicPSBT().parse(open(fname, 'rb').read())
    paths = []
    for i in oo.inputs:
         paths.extend(i.bip32_paths.values())

    used = set(i[0:4] for i in paths)
    assert len(used) == 1, "multiple key fingerprints in inputs, can only handle 1"
    need_xfp, = struct.unpack("<I", used.pop())

    sim_exec('from main import settings; settings.set("xfp", 0x%x);' % need_xfp)


    with pytest.raises(CCProtoError) as ee:
        orig, result = try_sign(fname, accept=True)

    msg = ee.value.args[0]
    assert 'Signing failed late' in msg
    assert 'led to wrong pubkey for input' in msg


@pytest.mark.bitcoind
@pytest.mark.unfinalized
@pytest.mark.parametrize('num_dests', [ 1, 10, 25 ])
def test_finalization_vs_bitcoind(match_key, check_against_bitcoind, bitcoind, start_sign, end_sign, num_dests):
    # Compare how we finalize vs bitcoind ... should be exactly the same txn

    wallet_xfp = match_key()

    bal = bitcoind.getbalance()
    assert bal > 0, "need some play money; drink from a faucet"

    amt = round((bal/4)/num_dests, 6)

    args = {}

    for no in range(num_dests):
        dest = bitcoind.getrawchangeaddress()
        assert dest[0] in '2mn' or dest.startswith('tb1'), dest

        args[dest] = amt

    # use walletcreatefundedpsbt
    # - updated/validated against 0.17.1
    resp = bitcoind.walletcreatefundedpsbt([], args, 0, {
                'subtractFeeFromOutputs': list(range(num_dests)),
                'feeRate': 0.00001500}, True)

    psbt = b64decode(resp['psbt'])
    fee = resp['fee']
    chg_pos = resp['changepos']

    open('debug/vs.psbt', 'wb').write(psbt)

    # check some basics
    mine = BasicPSBT().parse(psbt)
    for i in mine.inputs:
        got_xfp, = struct.unpack_from('I', list(i.bip32_paths.values())[0])
        #assert hex(got_xfp) == hex(wallet_xfp), "wrong HD master key fingerprint"

        # see <https://github.com/bitcoin/bitcoin/issues/15884>
        if hex(got_xfp) != hex(wallet_xfp):
            raise pytest.xfail("wrong HD master key fingerprint")

    # pull out included txn
    txn2 = B2A(mine.txn)

    start_sign(psbt, finalize=True)

    # verify against how bitcoind reads it
    check_against_bitcoind(txn2, fee)

    signed_final = end_sign(accept=True, finalize=True)
    assert signed_final[0:4] != b'psbt', "expecting raw bitcoin txn"
    open('debug/finalized-by-ckcc.txn', 'wt').write(B2A(signed_final))

    # Sign again, but don't finalize it.
    start_sign(psbt, finalize=False)
    signed = end_sign(accept=True)

    open('debug/vs-signed-unfin.psbt', 'wb').write(signed)

    # Use bitcoind to finalize it this time.
    resp = bitcoind.finalizepsbt(str(b64encode(signed), 'ascii'), True)
    assert resp['complete'] == True, "bitcoind wasn't able to finalize it"

    network = a2b_hex(resp['hex'])

    # assert resp['complete']
    #print("Final txn: %r" % network)
    open('debug/finalized-by-btcd.txn', 'wt').write(B2A(network))

    assert network == signed_final, "Finalized differently"

    # try to send it
    txed = bitcoind.sendrawtransaction(B2A(network))
    print("Final txn hash: %r" % txed)


# Correct change path is: (m=4369050F)/44'/1'/0'/1/5
@pytest.mark.parametrize('try_path,expect', [
    ("44'/1'/0'/1/40000", 'last component beyond'),
    ("44'/1'/0'/1/405", 'last component beyond'),
    ("44'/1'/0'/1'/5", 'hardening'),
    ("44'/1'/0'/1/5'", 'hardening'),
    ("44'/1/0'/1/5'", 'hardening'),
    ("45'/1'/0'/1/5", 'diff path prefix'),
    ("44'/2'/0'/1/5", 'diff path prefix'),
    ("44'/1'/1'/1/5", 'diff path prefix'),
    ("44'/1'/0'/3000/5", '2nd last component'),
    ("44'/1'/0'/3/5", '2nd last component'),
])
def test_change_troublesome(start_sign, cap_story, try_path, expect):
    # NOTE: out#1 is change:
    # addr = 'mvBGHpVtTyjmcfSsy6f715nbTGvwgbgbwo'
    # path = (m=4369050F)/44'/1'/0'/1/5
    # pubkey = 03c80814536f8e801859fc7c2e5129895b261153f519d4f3418ffb322884a7d7e1

    psbt = open('data/example-change.psbt', 'rb').read()
    b4 = BasicPSBT().parse(psbt)

    if 0:
        #from pycoin.tx.Tx import Tx
        #from pycoin.tx.TxOut import TxOut
        # tweak output addr to garbage
        t = Tx.parse(BytesIO(b4.txn))
        chg = t.txs_out[1]          # pycoin.tx.TxOut.TxOut
        b = bytearray(chg.script)
        b[-5] ^= 0x55
        chg.script = bytes(b)

        b4.txn = t.as_bin()

    pubkey = a2b_hex('03c80814536f8e801859fc7c2e5129895b261153f519d4f3418ffb322884a7d7e1')
    path = [int(p) if ("'" not in p) else 0x80000000+int(p[:-1]) 
                        for p in try_path.split('/')]
    bin_path = b4.outputs[1].bip32_paths[pubkey][0:4] \
                + b''.join(struct.pack('<I', i) for i in path)
    b4.outputs[1].bip32_paths[pubkey] = bin_path

    with BytesIO() as fd:
        b4.serialize(fd)
        mod_psbt = fd.getvalue()

    open('debug/troublesome.psbt', 'wb').write(mod_psbt)

    start_sign(mod_psbt)
    time.sleep(0.1)
    title, story = cap_story()
    assert 'OK TO SEND' in title
    assert '(1 warning below)' in story, "no warning shown"

    assert expect in story, story

    assert parse_change_back(story) == (Decimal('1.09997082'), ['mvBGHpVtTyjmcfSsy6f715nbTGvwgbgbwo'])

def test_bip143_attack(try_sign, sim_exec, set_xfp, settings_set, settings_get):
    # cleanup prev runs
    sim_exec('import history; history.OutptValueCache.clear()')

    # hand-modified transactions from Andrew Chow
    set_xfp('D1A226A9')
    mod1 = b64decode(open('data/b143a_mod1.psbt').read())
    mod2 = b64decode(open('data/b143a_mod2.psbt').read())

    orig, result = try_sign(mod1, accept=False)

    # after seeing first one, should raise an error on second one
    with pytest.raises(CCProtoError) as ee:
        orig, result = try_sign(mod2, accept=False)

    assert 'but PSBT claims 15 XTN' in str(ee), ee

    assert len(settings_get('ovc')) == 2
    sim_exec('import history; history.OutptValueCache.clear()')

    # try in opposite order, should also trigger
    orig, result = try_sign(mod2, accept=False)
    with pytest.raises(CCProtoError) as ee:
        orig, result = try_sign(mod1, accept=False)

    assert 'but PSBT claims' in str(ee), ee
    assert 'Expected 15 but' in str(ee)

def spend_outputs(funding_psbt, finalized_txn, tweaker=None):
    # take details from PSBT that created a finalized txn (also provided)
    # and build a new PSBT that spends those change outputs.
    from pycoin.tx.Tx import Tx
    from pycoin.tx.TxOut import TxOut
    from pycoin.tx.TxIn import TxIn
    funding = Tx.from_bin(finalized_txn)
    b4 = BasicPSBT().parse(funding_psbt)

    # segwit change outputs only
    spendables = [(n,i) for n,i in enumerate(funding.tx_outs_as_spendable()) 
                        if i.script[0:2] == b'\x00\x14' and b4.outputs[n].bip32_paths]

    #spendables = list(reversed(spendables))
    random.shuffle(spendables)

    if tweaker:
        tweaker(spendables)

    nn = BasicPSBT()
    nn.inputs = [BasicPSBTInput(idx=i) for i in range(len(spendables))]
    nn.outputs = [BasicPSBTOutput(idx=0)]

    # copy input values from funding PSBT's output side
    for p_in, (f_out, sp) in zip(nn.inputs, [(b4.outputs[x], s) for x,s in spendables]):
        p_in.bip32_paths = f_out.bip32_paths
        p_in.witness_script = f_out.redeem_script
        with BytesIO() as fd:
            sp.stream(fd)
            p_in.witness_utxo = fd.getvalue()

    # build new txn: single output, no change, no miner fee
    act_scr = fake_dest_addr('p2wpkh')
    dest_out = TxOut(sum(s.coin_value for n,s in spendables), act_scr)

    txn = Tx(2, [s.tx_in() for _,s in spendables], [dest_out])

    # put unsigned TXN into PSBT
    with BytesIO() as b:
        txn.stream(b)
        nn.txn = b.getvalue()

    with BytesIO() as rv:
        nn.serialize(rv)
        raw = rv.getvalue()
    
    open('debug/spend_outs.psbt', 'wb').write(raw)

    return nn, raw

@pytest.fixture
def hist_count(sim_exec):
    def doit():
        return int(sim_exec(
            'import history; RV.write(str(len(history.OutptValueCache.runtime_cache)));'))
    return doit

@pytest.mark.parametrize('num_utxo', [9, 100])
@pytest.mark.parametrize('segwit_in', [False, True])
def test_bip143_attack_data_capture(num_utxo, segwit_in, try_sign, fake_txn, settings_set,
                                    settings_get, cap_story, sim_exec, hist_count):

    # cleanup prev runs, if very first time thru
    sim_exec('import history; history.OutptValueCache.clear()')
    hist_b4 = hist_count()
    assert hist_b4 == 0

    # make a txn, capture the outputs of that as inputs for another txn
    psbt = fake_txn(1, num_utxo+3, segwit_in=segwit_in, change_outputs=range(num_utxo+2),
                        outstyles=(['p2wpkh']*num_utxo) + ['p2wpkh-p2sh', 'p2pkh'])
    _, txn = try_sign(psbt, accept=True, finalize=True)

    open('debug/funding.psbt', 'wb').write(psbt)

    num_inp_utxo = (1 if segwit_in else 0)

    time.sleep(.1)
    title, story = cap_story()
    assert 'TXID' in title, story
    txid = story.strip().split()[0]

    assert hist_count() in {128, hist_b4+num_utxo+num_inp_utxo}

    # compare to PyCoin
    from pycoin.tx.Tx import Tx
    t = Tx.from_bin(txn)
    assert t.id() == txid

    # expect all of new "change outputs" to be recorded (none of the non-segwit change tho)
    # plus the one input we "revealed"
    after1 = settings_get('ovc')
    assert len(after1) == min(30, num_utxo + num_inp_utxo)

    all_utxo = hist_count()
    assert all_utxo == hist_b4+num_utxo+num_inp_utxo

    # build a new PSBT based on those change outputs
    psbt2, raw = spend_outputs(psbt, txn)

    # try to sign that ... should work fine
    try_sign(raw, accept=True, finalize=True)
    time.sleep(.1)

    # should not affect stored data, because those values already cached
    assert settings_get('ovc') == after1

    # any tweaks to input side's values should fail.
    for amt in [int(1E6), 1]:
        def value_tweak(spendables):
            assert len(spendables) > 2
            spendables[0][1].coin_value += amt

        psbt3, raw = spend_outputs(psbt, txn, tweaker=value_tweak)
        with pytest.raises(CCProtoError) as ee:
            orig, result = try_sign(raw, accept=True, finalize=True)

        assert 'but PSBT claims' in str(ee), ee


@pytest.mark.parametrize('segwit', [False, True])
@pytest.mark.parametrize('num_ins', [1, 17])
def test_txid_calc(num_ins, fake_txn, try_sign, dev, segwit, decode_with_bitcoind, cap_story):
    # verify correct txid for transactions is being calculated
    xp = dev.master_xpub

    psbt = fake_txn(num_ins, 1, xp, segwit_in=segwit)

    _, txn = try_sign(psbt, accept=True, finalize=True)

    #print('Signed; ' + B2A(txn))

    time.sleep(.1)
    title, story = cap_story()
    assert '0' in story
    assert 'TXID' in title, story
<<<<<<< HEAD
    txid = story.split()[0]
=======
    txid = story.strip().split()[0]
>>>>>>> 78ef4503

    if 1:
        # compare to PyCoin
        from pycoin.tx.Tx import Tx
        t = Tx.from_bin(txn)
        assert t.id() == txid

    if 1:
        # compare to bitcoin core
        decoded = decode_with_bitcoind(txn)
        pprint(decoded)

        assert len(decoded['vin']) == num_ins
        if segwit:
            assert all(x['txinwitness'] for x in decoded['vin'])

        assert decoded['txid'] == txid

@pytest.mark.unfinalized            # iff partial=1
@pytest.mark.parametrize('encoding', ['binary', 'hex', 'base64'])
#@pytest.mark.parametrize('num_outs', [1,2,3,4,5,6,7,8])
@pytest.mark.parametrize('num_outs', [1,2])
@pytest.mark.parametrize('del_after', [1, 0])
@pytest.mark.parametrize('partial', [1, 0])
def test_sdcard_signing(encoding, num_outs, del_after, partial, try_sign_microsd, fake_txn, try_sign, dev, settings_set):
    # exercise the txn encode/decode from sdcard
    xp = dev.master_xpub

    settings_set('del', del_after)

    def hack(psbt):
        if partial:
            # change first input to not be ours
            pk = list(psbt.inputs[0].bip32_paths.keys())[0]
            pp = psbt.inputs[0].bip32_paths[pk]
            psbt.inputs[0].bip32_paths[pk] = b'what' + pp[4:]

    psbt = fake_txn(2, num_outs, xp, segwit_in=True, psbt_hacker=hack)

    _, txn, txid = try_sign_microsd(psbt, finalize=not partial,
                                        encoding=encoding, del_after=del_after)

@pytest.mark.unfinalized
@pytest.mark.parametrize('num_ins', [2,3,8])
@pytest.mark.parametrize('num_outs', [1,2,8])
def test_payjoin_signing(num_ins, num_outs, fake_txn, try_sign, start_sign, end_sign, cap_story):

    # Try to simulate a PSBT that might be involved in a Payjoin (BIP-78 txn)

    def hack(psbt):
        # change an input to be "not ours" ... but with utxo details
        psbt.inputs[num_ins-1].bip32_paths.clear()

    psbt = fake_txn(num_ins, num_outs, segwit_in=True, psbt_hacker=hack)

    open('debug/payjoin.psbt', 'wb').write(psbt)

    ip = start_sign(psbt, finalize=False)
    time.sleep(.1)
    _, story = cap_story()

    assert 'warning below' in story
    assert 'Limited Signing' in story
    assert 'because we do not know the key' in story
    assert ': %s' % (num_ins-1) in story

    txn = end_sign(True, finalize=False)

@pytest.mark.parametrize('segwit', [False, True])
def test_fully_unsigned(fake_txn, try_sign, segwit):

    # A PSBT which is unsigned but all inputs lack keypaths

    def hack(psbt):
        # change all inputs to be "not ours" ... but with utxo details
        for i in psbt.inputs:
            i.bip32_paths.clear()

    psbt = fake_txn(7, 2, segwit_in=segwit, psbt_hacker=hack)

    with pytest.raises(CCProtoError) as ee:
        orig, result = try_sign(psbt, accept=True)

    assert 'does not contain any key path information' in str(ee)

@pytest.mark.parametrize('segwit', [False, True])
def test_wrong_xfp(fake_txn, try_sign, segwit):

    # A PSBT which is unsigned and doesn't involve our XFP value

    wrong_xfp = b'\x12\x34\x56\x78'

    def hack(psbt):
        # change all inputs to be "not ours" ... but with utxo details
        for i in psbt.inputs:
            for pubkey in i.bip32_paths:
                i.bip32_paths[pubkey] = wrong_xfp + i.bip32_paths[pubkey][4:]

    psbt = fake_txn(7, 2, segwit_in=segwit, psbt_hacker=hack)

    with pytest.raises(CCProtoError) as ee:
        orig, result = try_sign(psbt, accept=True)

    assert 'None of the keys' in str(ee)
    assert 'found 12345678' in str(ee)

@pytest.mark.parametrize('segwit', [False, True])
def test_wrong_xfp_multi(fake_txn, try_sign, segwit):

    # A PSBT which is unsigned and doesn't involve our XFP value
    # - but multiple wrong XFP values

    wrongs = set()
    wrong_xfp = b'\x12\x34\x56\x78'

    def hack(psbt):
        # change all inputs to be "not ours" ... but with utxo details
        for idx, i in enumerate(psbt.inputs):
            for pubkey in i.bip32_paths:
                here = struct.pack('<I', idx)
                i.bip32_paths[pubkey] = here + i.bip32_paths[pubkey][4:]
                wrongs.add(xfp2str(idx))

    psbt = fake_txn(7, 2, segwit_in=segwit, psbt_hacker=hack)

    with pytest.raises(CCProtoError) as ee:
        orig, result = try_sign(psbt, accept=True)

    assert 'None of the keys' in str(ee)
    # WEAK: device keeps them in order, but that's chance/impl defined...
    assert 'found '+', '.join(sorted(wrongs)) in str(ee)

@pytest.mark.parametrize('out_style', ADDR_STYLES_SINGLE)
@pytest.mark.parametrize('segwit', [False, True])
@pytest.mark.parametrize('outval', ['.5', '.788888', '0.92640866'])
def test_render_outs(out_style, segwit, outval, fake_txn, start_sign, end_sign, dev):
    # check how we render the value of outputs
    # - works on simulator and connected USB real-device
    xp = dev.master_xpub
    oi = int(Decimal(outval) * int(1E8))

    psbt = fake_txn(1, 2, dev.master_xpub, segwit_in=segwit, outvals=[oi, 1E8-oi],
                        outstyles=[out_style], change_outputs=[1])

    open('debug/render.psbt', 'wb').write(psbt)

    # should be able to sign, but get warning

    # use new feature to have Coldcard return the 'visualization' of transaction
    start_sign(psbt, False, stxn_flags=STXN_VISUALIZE)
    story = end_sign(accept=None, expect_txn=False)

    story = story.decode('ascii')

    assert 'Network fee' in story
    assert '- to address -' in story

    # check rendered right
    lines = story.split('\n')
    amt = Decimal(lines[lines.index(' - to address -')-1].split(' ')[0])
    assert amt == Decimal(outval)

    val, addrs = parse_change_back(story)
    assert val  == (1-Decimal(outval))
    assert len(addrs) == 1

    if out_style == 'p2pkh':
        assert all((i[0] in 'mn1') for i in addrs)
    elif out_style == 'p2wpkh':
        pr = set(i[0:4] for i in addrs)
        assert len(pr) == 1
        assert pr.pop() in {'tb1q', 'bc1q'}
    elif out_style == 'p2wpkh-p2sh':
        assert len(set(i[0] for i in addrs)) == 1
        assert addrs[0][0] in {'2', '3'}


def test_negative_fee(fake_txn, try_sign):
    # Silly to sign a psbt the network won't accept, but anyway...
    with pytest.raises(CCProtoError) as ee:
        psbt = fake_txn(1, 1, outvals=[int(2E8)])
        orig, result = try_sign(psbt, accept=False)

    msg = ee.value.args[0]
    assert 'Outputs worth more than inputs' in msg

@pytest.mark.parametrize('units', [
    ( 8, 'XTN'), 
    ( 5, 'mXTN'), 
    ( 2, 'bits'), 
    ( 0, 'sats')])
def test_value_render(units, fake_txn, start_sign, cap_story, settings_set, settings_remove):

    # Check we are rendering values in right units.
    decimal, units = units
    settings_set('rz', decimal)

    outputs = [int(i) for i in [
                    10E8, 3E8, 
                    1.2345678E8, 
                    1, 12, 123, 123456, 1234567, 12345678,
                    123456789012,
                ]]

    need = sum(outputs)
    psbt = fake_txn(1, len(outputs), segwit_in=True, outvals=outputs, invals=[need])

    open('debug/values.psbt', 'wb').write(psbt)

    ip = start_sign(psbt, finalize=False)
    time.sleep(.1)
    _, story = cap_story()

    lines = story.split('\n')
    for v in outputs:
        div = int(10**decimal)
        #expect = '%d %s' % ((v//div), units)
        if decimal == 0:
            expect = '%d %s' % (v, units)
        else:
            expect = f'%d.%0{decimal}d %s' % ((v//div), (v % div), units)

        assert expect in lines

    settings_remove('rz')

<<<<<<< HEAD

@pytest.mark.parametrize('num_outs', [ 1, 20, 250])
def test_nfc_after(num_outs, fake_txn, try_sign, nfc_read, need_keypress, cap_story):
    # Read signing result over NFC, decode it.
    import ndef
    from hashlib import sha256
    psbt = fake_txn(1, num_outs)
    orig, result = try_sign(psbt, accept=True, finalize=True)

    too_big = len(result) > 8000

    if too_big: assert num_outs > 100
    if num_outs > 100: assert too_big

    time.sleep(.1)
    title, story = cap_story()
    assert 'TXID' in title, story
    txid = a2b_hex(story.split()[0])
    assert 'Press 3' in story
    need_keypress('3')

    if too_big:
        title, story = cap_story()
        assert 'is too large' in story
        return

    contents = nfc_read()
    #need_keypress('x')

    #print("contents = " + B2A(contents))
    for got in ndef.message_decoder(contents):
        if got.type == 'urn:nfc:wkt:T':
            assert 'Transaction' in got.text
            assert b2a_hex(txid).decode() in got.text
        elif got.type == 'urn:nfc:ext:bitcoin.org:txid':
            assert got.data == txid
        elif got.type == 'urn:nfc:ext:bitcoin.org:txn':
            assert got.data == result
        elif got.type == 'urn:nfc:ext:bitcoin.org:sha256':
            assert got.data == sha256(result).digest()
        else:
            raise ValueError(got.type)

=======
@pytest.mark.qrcode
@pytest.mark.parametrize('num_in', [1,2,3])
@pytest.mark.parametrize('num_out', [1,2,3])
def test_qr_txn(num_in, num_out, request, fake_txn, try_sign, dev, cap_screen_qr, qr_quality_check, cap_story, need_keypress):
    segwit=True

    psbt = fake_txn(num_in, num_out, dev.master_xpub, segwit_in=False)


    _, txn = try_sign(psbt, accept=True, finalize=True)
    open('debug/last.txn', 'wb').write(txn)

    print("txn len = %d bytes" % len(txn))

    title, story = cap_story()

    assert 'QR Code' in story

    if 1:
        # check TXID qr code
        need_keypress('1')

        qr = cap_screen_qr().decode()

        from pycoin.tx.Tx import Tx
        t = Tx.from_bin(txn)
        assert t.id() == qr.lower()

    else:
        # TODO: QR for txn itself yet
        need_keypress('2')
        qr = cap_screen_qr().decode()
        assert qr.lower() == txn.hex()

def test_missing_keypaths(dev, try_sign, fake_txn):

    # make valid psbt
    psbt = fake_txn(3, 1, dev.master_xpub, segwit_in=False)

    # strip keypaths
    oo = BasicPSBT().parse(psbt)
    for inp in oo.inputs:
        inp.bip32_paths.clear()

    with BytesIO() as fd:
        oo.serialize(fd)
        mod_psbt = fd.getvalue()

    with pytest.raises(CCProtoError) as ee:
        orig, result = try_sign(mod_psbt, accept=False)

    msg = ee.value.args[0]
    assert ('does not contain any key path information' in msg)

def test_wrong_pubkey(dev, try_sign, fake_txn):
    # psbt input gives a pubkey+subkey path, but that pubkey doesn't map to utxo pubkey

    psbt = fake_txn(1, 1, dev.master_xpub, segwit_in=False)

    # tweak the pubkey of first input
    oo = BasicPSBT().parse(psbt)

    pubkey = list(oo.inputs[0].bip32_paths.keys())[0]
    xpk = bytearray(pubkey)

    for i in range(5, 20):
        xpk[i] = 0xff

    oo.inputs[0].bip32_paths[bytes(xpk)] = oo.inputs[0].bip32_paths[pubkey]
    del  oo.inputs[0].bip32_paths[pubkey]

    with BytesIO() as fd:
        oo.serialize(fd)
        mod_psbt = fd.getvalue()

    with pytest.raises(CCProtoError) as ee:
        orig, result = try_sign(mod_psbt, accept=False)

    msg = ee.value.args[0]
    assert ('pubkey vs. address wrong' in msg)

def test_incomplete_signing(dev, try_sign, fake_txn, cap_story):
    # psbt where we only sign one input
    # - must not allow finalization
    psbt = fake_txn(2, 1, dev.master_xpub, segwit_in=False)

    oo = BasicPSBT().parse(psbt)
    oo.inputs[1].bip32_paths = { k: b'\x01\x02\x03\x04'+v[4:] 
                                        for k,v in oo.inputs[1].bip32_paths.items() }
    with BytesIO() as fd:
        oo.serialize(fd)
        mod_psbt = fd.getvalue()

    with pytest.raises(CCProtoError) as ee:
        orig, result = try_sign(mod_psbt, accept=True, finalize=True)

    msg = ee.value.args[0]
    assert ('PSBT output failed' in msg)

    title, story = cap_story()
    assert 'No signature on input' in story
>>>>>>> 78ef4503

# EOF<|MERGE_RESOLUTION|>--- conflicted
+++ resolved
@@ -1198,11 +1198,7 @@
     title, story = cap_story()
     assert '0' in story
     assert 'TXID' in title, story
-<<<<<<< HEAD
-    txid = story.split()[0]
-=======
     txid = story.strip().split()[0]
->>>>>>> 78ef4503
 
     if 1:
         # compare to PyCoin
@@ -1429,10 +1425,8 @@
 
     settings_remove('rz')
 
-<<<<<<< HEAD
-
 @pytest.mark.parametrize('num_outs', [ 1, 20, 250])
-def test_nfc_after(num_outs, fake_txn, try_sign, nfc_read, need_keypress, cap_story):
+def test_nfc_after(num_outs, fake_txn, try_sign, nfc_read, need_keypress, cap_story, only_mk4):
     # Read signing result over NFC, decode it.
     import ndef
     from hashlib import sha256
@@ -1473,7 +1467,6 @@
         else:
             raise ValueError(got.type)
 
-=======
 @pytest.mark.qrcode
 @pytest.mark.parametrize('num_in', [1,2,3])
 @pytest.mark.parametrize('num_out', [1,2,3])
@@ -1575,6 +1568,5 @@
 
     title, story = cap_story()
     assert 'No signature on input' in story
->>>>>>> 78ef4503
 
 # EOF